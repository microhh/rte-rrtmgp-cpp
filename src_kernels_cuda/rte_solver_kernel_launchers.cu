#include <chrono>

#include "rte_kernel_launcher_cuda.h"
#include "tools_gpu.h"
#include "Array.h"
#include "tuner.h"

#include <iomanip>


namespace
{
    #include "rte_solver_kernels.cu"
}


namespace rte_kernel_launcher_cuda
{
    template<typename TF>
    void apply_BC(const int ncol, const int nlay, const int ngpt, const BOOL_TYPE top_at_1,
                  const Array_gpu<TF,2>& inc_flux_dir, const Array_gpu<TF,1>& mu0, Array_gpu<TF,3>& gpt_flux_dir)
    {
        const int block_col = 32;
        const int block_gpt = 32;

        const int grid_col = ncol/block_col + (ncol%block_col > 0);
        const int grid_gpt = ngpt/block_gpt + (ngpt%block_gpt > 0);

        dim3 grid_gpu(grid_col, grid_gpt);
        dim3 block_gpu(block_col, block_gpt);
        apply_BC_kernel<<<grid_gpu, block_gpu>>>(ncol, nlay, ngpt, top_at_1, inc_flux_dir.ptr(), mu0.ptr(), gpt_flux_dir.ptr());

    }


    template<typename TF>
    void apply_BC(const int ncol, const int nlay, const int ngpt, const BOOL_TYPE top_at_1, Array_gpu<TF,3>& gpt_flux_dn)
    {
        const int block_col = 32;
        const int block_gpt = 32;

        const int grid_col = ncol/block_col + (ncol%block_col > 0);
        const int grid_gpt = ngpt/block_gpt + (ngpt%block_gpt > 0);

        dim3 grid_gpu(grid_col, grid_gpt);
        dim3 block_gpu(block_col, block_gpt);
        apply_BC_kernel<<<grid_gpu, block_gpu>>>(ncol, nlay, ngpt, top_at_1, gpt_flux_dn.ptr());
    }


    template<typename TF>
    void apply_BC(const int ncol, const int nlay, const int ngpt, const BOOL_TYPE top_at_1, const Array_gpu<TF,2>& inc_flux_dif, Array_gpu<TF,3>& gpt_flux_dn)
    {
        const int block_col = 32;
        const int block_gpt = 32;

        const int grid_col = ncol/block_col + (ncol%block_col > 0);
        const int grid_gpt = ngpt/block_gpt + (ngpt%block_gpt > 0);

        dim3 grid_gpu(grid_col, grid_gpt);
        dim3 block_gpu(block_col, block_gpt);
        apply_BC_kernel<<<grid_gpu, block_gpu>>>(ncol, nlay, ngpt, top_at_1, inc_flux_dif.ptr(), gpt_flux_dn.ptr());
    }


    template<typename TF>
    void lw_solver_noscat_gaussquad(
            const int ncol, const int nlay, const int ngpt, const BOOL_TYPE top_at_1, const int nmus,
            const Array_gpu<TF,2>& ds, const Array_gpu<TF,2>& weights, const Array_gpu<TF,3>& tau, const Array_gpu<TF,3> lay_source,
            const Array_gpu<TF,3>& lev_source_inc, const Array_gpu<TF,3>& lev_source_dec, const Array_gpu<TF,2>& sfc_emis,
            const Array_gpu<TF,2>& sfc_src, Array_gpu<TF,3>& flux_up, Array_gpu<TF,3>& flux_dn,
            const Array_gpu<TF,2>& sfc_src_jac, Array_gpu<TF,3>& flux_up_jac,
            Tuner_map& tunings)
    {
        TF eps = std::numeric_limits<TF>::epsilon();

        const int flx_size = flux_dn.size();
        const int opt_size = tau.size();
        const int sfc_size = sfc_src.size();

        Array_gpu<TF,2> source_sfc(sfc_src.get_dims());
        Array_gpu<TF,2> source_sfc_jac(sfc_src.get_dims());
        Array_gpu<TF,2> sfc_albedo(sfc_src.get_dims());
        Array_gpu<TF,3> tau_loc(tau.get_dims());
        Array_gpu<TF,3> trans(tau.get_dims());
        Array_gpu<TF,3> source_dn(tau.get_dims());
        Array_gpu<TF,3> source_up(tau.get_dims());
        Array_gpu<TF,3> radn_dn(flux_dn.get_dims());
        Array_gpu<TF,3> radn_up(flux_dn.get_dims());
        Array_gpu<TF,3> radn_up_jac(flux_dn.get_dims());

        // Running some permutations of block sizes.
        /*`
        {
            std::cout << "TUNING lw_solver_noscat_gaussquad_kernel" << std::endl;
            std::vector<std::pair<int, int>> col_gpt_combis;
            std::vector<int> cols{ 1, 1, 2, 4, 8, 16, 32, 64, 128, 256, 512};
            std::vector<int> gpts{ 1, 2, 4, 8, 16, 32, 64, 128};
            for (const int igpt : gpts)
                for (const int icol : cols)
                    col_gpt_combis.emplace_back(icol, igpt);

            // Create tmp arrays to write output to.
            Array_gpu<TF,3> flux_up_tmp{flux_up}, flux_dn_tmp{flux_dn}, flux_up_jac_tmp{flux_up_jac};

            for (const auto& p : col_gpt_combis)
            {
                std::cout << "(" << p.first << ", " << p.second << "): ";

                const int block_col2d = p.first;
                const int block_gpt2d = p.second;

                const int grid_col2d = ncol/block_col2d + (ncol%block_col2d > 0);
                const int grid_gpt2d = ngpt/block_gpt2d + (ngpt%block_gpt2d > 0);

                dim3 grid_gpu2d(grid_col2d, grid_gpt2d);
                dim3 block_gpu2d(block_col2d, block_gpt2d);

                // Warm it up.
                lw_solver_noscat_gaussquad_kernel<<<grid_gpu2d, block_gpu2d>>>(
                        ncol, nlay, ngpt, eps, top_at_1, nmus, ds.ptr(), weights.ptr(), tau.ptr(), lay_source.ptr(),
                        lev_source_inc.ptr(), lev_source_dec.ptr(), sfc_emis.ptr(), sfc_src.ptr(), radn_up,
                        radn_dn, sfc_src_jac.ptr(), radn_up_jac, tau_loc, trans, source_dn, source_up,
                        source_sfc, sfc_albedo, source_sfc_jac, flux_up_tmp.ptr(), flux_dn_tmp.ptr(), flux_up_jac_tmp.ptr());

                cudaEvent_t start;
                cudaEvent_t stop;
                cudaEventCreate(&start);
                cudaEventCreate(&stop);

                const int n_samples = 10;

                cudaEventRecord(start, 0);
                for (int i=0; i<n_samples; ++i)
                    lw_solver_noscat_gaussquad_kernel<<<grid_gpu2d, block_gpu2d>>>(
                            ncol, nlay, ngpt, eps, top_at_1, nmus, ds.ptr(), weights.ptr(), tau.ptr(), lay_source.ptr(),
                            lev_source_inc.ptr(), lev_source_dec.ptr(), sfc_emis.ptr(), sfc_src.ptr(), radn_up,
                            radn_dn, sfc_src_jac.ptr(), radn_up_jac, tau_loc, trans, source_dn, source_up,
                            source_sfc, sfc_albedo, source_sfc_jac, flux_up_tmp.ptr(), flux_dn_tmp.ptr(), flux_up_jac_tmp.ptr());
                cudaEventRecord(stop, 0);
                cudaEventSynchronize(stop);
                float duration = 0.f;
                cudaEventElapsedTime(&duration, start, stop);

                std::cout << std::setprecision(10) << duration << " (ns), check: " << flux_up_tmp({ncol, nlay+1, ngpt}) << ", ";

                // Check whether kernel has succeeded;
                cudaError err = cudaGetLastError();
                if (err != cudaSuccess)
                    std::cout << cudaGetErrorString(err) << std::endl;
                else
                    std::cout << std::endl;
            }

            std::cout << "STOP TUNING lw_solver_noscat_gaussquad_kernel" << std::endl;
        }
        */
        // End of performance tuning.

        const int block_col2d = 64;
        const int block_gpt2d = 2;

        const int grid_col2d = ncol/block_col2d + (ncol%block_col2d > 0);
        const int grid_gpt2d = ngpt/block_gpt2d + (ngpt%block_gpt2d > 0);

        dim3 grid_gpu2d(grid_col2d, grid_gpt2d);
        dim3 block_gpu2d(block_col2d, block_gpt2d);

        const int block_col3d = 96;
        const int block_lay3d = 1;
        const int block_gpt3d = 1;

        const int grid_col3d = ncol/block_col3d + (ncol%block_col3d > 0);
        const int grid_lay3d = (nlay+1)/block_lay3d + ((nlay+1)%block_lay3d > 0);
        const int grid_gpt3d = ngpt/block_gpt3d + (ngpt%block_gpt3d > 0);

        dim3 grid_gpu3d(grid_col3d, grid_lay3d, grid_gpt3d);
        dim3 block_gpu3d(block_col3d, block_lay3d, block_gpt3d);

        const int top_level = top_at_1 ? 0 : nlay;


        // Step 1.
        dim3 grid_1, block_1;

        if (tunings.count("lw_step_1") == 0)
        {
            std::tie(grid_1, block_1) = tune_kernel(
                    "lw_step_1",
                    {ncol, nlay, ngpt}, {8, 16, 32, 64, 96, 128, 256}, {1, 2, 4, 8}, {1, 2, 4},
                    lw_solver_noscat_step_1_kernel<TF>,
                    ncol, nlay, ngpt, eps, top_at_1, ds.ptr(), weights.ptr(), tau.ptr(), lay_source.ptr(),
                    lev_source_inc.ptr(), lev_source_dec.ptr(), sfc_emis.ptr(), sfc_src.ptr(), flux_up.ptr(), flux_dn.ptr(), sfc_src_jac.ptr(),
                    flux_up_jac.ptr(), tau_loc.ptr(), trans.ptr(), source_dn.ptr(), source_up.ptr(), source_sfc.ptr(), sfc_albedo.ptr(), source_sfc_jac.ptr());

            tunings["lw_step_1"].first = grid_1;
            tunings["lw_step_1"].second = block_1;
        }
        else
        {
            grid_1 = tunings["lw_step_1"].first;
            block_1 = tunings["lw_step_1"].second;
        }

        lw_solver_noscat_step_1_kernel<<<grid_1, block_1>>>(
                ncol, nlay, ngpt, eps, top_at_1, ds.ptr(), weights.ptr(), tau.ptr(), lay_source.ptr(),
                lev_source_inc.ptr(), lev_source_dec.ptr(), sfc_emis.ptr(), sfc_src.ptr(), flux_up.ptr(), flux_dn.ptr(), sfc_src_jac.ptr(),
                flux_up_jac.ptr(), tau_loc.ptr(), trans.ptr(), source_dn.ptr(), source_up.ptr(), source_sfc.ptr(), sfc_albedo.ptr(), source_sfc_jac.ptr());


        // Step 2.
        dim3 grid_2, block_2;

        if (tunings.count("lw_step_2") == 0)
        {
            std::tie(grid_2, block_2) = tune_kernel(
                    "lw_step_2",
                    {ncol, ngpt}, {16, 32, 64, 128, 256, 512}, {1, 2, 4}, {1},
                    lw_solver_noscat_step_2_kernel<TF>,
                    ncol, nlay, ngpt, eps, top_at_1, ds.ptr(), weights.ptr(), tau.ptr(), lay_source.ptr(),
                    lev_source_inc.ptr(), lev_source_dec.ptr(), sfc_emis.ptr(), sfc_src.ptr(), flux_up.ptr(), flux_dn.ptr(), sfc_src_jac.ptr(),
                    flux_up_jac.ptr(), tau_loc.ptr(), trans.ptr(), source_dn.ptr(), source_up.ptr(), source_sfc.ptr(), sfc_albedo.ptr(), source_sfc_jac.ptr());

            tunings["lw_step_2"].first = grid_2;
            tunings["lw_step_2"].second = block_2;
        }
        else
        {
            grid_2 = tunings["lw_step_2"].first;
            block_2 = tunings["lw_step_2"].second;
        }

        lw_solver_noscat_step_2_kernel<<<grid_2, block_2>>>(
                ncol, nlay, ngpt, eps, top_at_1, ds.ptr(), weights.ptr(), tau.ptr(), lay_source.ptr(),
                lev_source_inc.ptr(), lev_source_dec.ptr(), sfc_emis.ptr(), sfc_src.ptr(), flux_up.ptr(), flux_dn.ptr(), sfc_src_jac.ptr(),
                flux_up_jac.ptr(), tau_loc.ptr(), trans.ptr(), source_dn.ptr(), source_up.ptr(), source_sfc.ptr(), sfc_albedo.ptr(), source_sfc_jac.ptr());


        // Step 3.
        dim3 grid_3, block_3;

        if (tunings.count("lw_step_3") == 0)
        {
            std::tie(grid_3, block_3) = tune_kernel(
                    "lw_step_3",
                    {ncol, nlay+1, ngpt}, {16, 32, 64, 96, 128, 512}, {1, 2, 4, 8}, {1, 2, 4},
                    lw_solver_noscat_step_3_kernel<TF>,
                    ncol, nlay, ngpt, eps, top_at_1, ds.ptr(), weights.ptr(), tau.ptr(), lay_source.ptr(),
                    lev_source_inc.ptr(), lev_source_dec.ptr(), sfc_emis.ptr(), sfc_src.ptr(), flux_up.ptr(), flux_dn.ptr(), sfc_src_jac.ptr(),
                    flux_up_jac.ptr(), tau_loc.ptr(), trans.ptr(), source_dn.ptr(), source_up.ptr(), source_sfc.ptr(), sfc_albedo.ptr(), source_sfc_jac.ptr());

            tunings["lw_step_3"].first = grid_3;
            tunings["lw_step_3"].second = block_3;
        }
        else
        {
            grid_3 = tunings["lw_step_3"].first;
            block_3 = tunings["lw_step_3"].second;
        }

        lw_solver_noscat_step_3_kernel<<<grid_3, block_3>>>(
                ncol, nlay, ngpt, eps, top_at_1, ds.ptr(), weights.ptr(), tau.ptr(), lay_source.ptr(),
                lev_source_inc.ptr(), lev_source_dec.ptr(), sfc_emis.ptr(), sfc_src.ptr(), flux_up.ptr(), flux_dn.ptr(), sfc_src_jac.ptr(),
                flux_up_jac.ptr(), tau_loc.ptr(), trans.ptr(), source_dn.ptr(), source_up.ptr(), source_sfc.ptr(), sfc_albedo.ptr(), source_sfc_jac.ptr());

        apply_BC_kernel_lw<<<grid_gpu2d, block_gpu2d>>>(top_level, ncol, nlay, ngpt, top_at_1, flux_dn.ptr(), radn_dn.ptr());

        if (nmus > 1)
        {
            for (int imu=1; imu<nmus; ++imu)
            {
                lw_solver_noscat_step_1_kernel<<<grid_1, block_1>>>(
                        ncol, nlay, ngpt, eps, top_at_1, ds.ptr()+imu, weights.ptr()+imu, tau.ptr(), lay_source.ptr(),
                        lev_source_inc.ptr(), lev_source_dec.ptr(), sfc_emis.ptr(), sfc_src.ptr(), radn_up.ptr(), radn_dn.ptr(), sfc_src_jac.ptr(),
                        radn_up_jac.ptr(), tau_loc.ptr(), trans.ptr(), source_dn.ptr(), source_up.ptr(), source_sfc.ptr(), sfc_albedo.ptr(), source_sfc_jac.ptr());

                lw_solver_noscat_step_2_kernel<<<grid_2, block_2>>>(
                        ncol, nlay, ngpt, eps, top_at_1, ds.ptr()+imu, weights.ptr()+imu, tau.ptr(), lay_source.ptr(),
                        lev_source_inc.ptr(), lev_source_dec.ptr(), sfc_emis.ptr(), sfc_src.ptr(), radn_up.ptr(), radn_dn.ptr(), sfc_src_jac.ptr(),
                        radn_up_jac.ptr(), tau_loc.ptr(), trans.ptr(), source_dn.ptr(), source_up.ptr(), source_sfc.ptr(), sfc_albedo.ptr(), source_sfc_jac.ptr());

                lw_solver_noscat_step_3_kernel<<<grid_3, block_3>>>(
                        ncol, nlay, ngpt, eps, top_at_1, ds.ptr()+imu, weights.ptr()+imu, tau.ptr(), lay_source.ptr(),
                        lev_source_inc.ptr(), lev_source_dec.ptr(), sfc_emis.ptr(), sfc_src.ptr(), radn_up.ptr(), radn_dn.ptr(), sfc_src_jac.ptr(),
                        radn_up_jac.ptr(), tau_loc.ptr(), trans.ptr(), source_dn.ptr(), source_up.ptr(), source_sfc.ptr(), sfc_albedo.ptr(), source_sfc_jac.ptr());

                add_fluxes_kernel<<<grid_gpu3d, block_gpu3d>>>(
                        ncol, nlay+1, ngpt,
                        radn_up.ptr(), radn_dn.ptr(), radn_up_jac.ptr(),
                        flux_up.ptr(), flux_dn.ptr(), flux_up_jac.ptr());
            }
        }
    }


    template<typename TF>
    void sw_solver_2stream(const int ncol, const int nlay, const int ngpt, const BOOL_TYPE top_at_1,
                           const Array_gpu<TF,3>& tau, const Array_gpu<TF,3>& ssa, const Array_gpu<TF,3>& g,
                           const Array_gpu<TF,1>& mu0, const Array_gpu<TF,2>& sfc_alb_dir, const Array_gpu<TF,2>& sfc_alb_dif,
                           Array_gpu<TF,3>& flux_up, Array_gpu<TF,3>& flux_dn, Array_gpu<TF,3>& flux_dir,
                           Tuner_map& tunings)
    {
        const int opt_size = tau.size();
        const int alb_size = sfc_alb_dir.size();
        const int flx_size = flux_up.size();

        TF* r_dif = Tools_gpu::allocate_gpu<TF>(opt_size);
        TF* t_dif = Tools_gpu::allocate_gpu<TF>(opt_size);
        TF* r_dir = Tools_gpu::allocate_gpu<TF>(opt_size);
        TF* t_dir = Tools_gpu::allocate_gpu<TF>(opt_size);
        TF* t_noscat = Tools_gpu::allocate_gpu<TF>(opt_size);
        TF* source_up = Tools_gpu::allocate_gpu<TF>(opt_size);
        TF* source_dn = Tools_gpu::allocate_gpu<TF>(opt_size);
        TF* source_sfc = Tools_gpu::allocate_gpu<TF>(alb_size);
        TF* albedo = Tools_gpu::allocate_gpu<TF>(flx_size);
        TF* src = Tools_gpu::allocate_gpu<TF>(flx_size);
        TF* denom = Tools_gpu::allocate_gpu<TF>(opt_size);

        TF tmin = std::numeric_limits<TF>::epsilon();


        // Step 1.
        dim3 grid_2stream, block_2stream;

<<<<<<< HEAD
        if (tunings.count("sw_2stream") == 0)
        {
            std::tie(grid_2stream, block_2stream) = tune_kernel(
                    "sw_2stream",
                    {ncol, nlay, ngpt}, {32, 64, 96, 128, 256, 384, 512}, {1, 2, 4}, {1, 2, 4},
                    sw_2stream_kernel<TF>,
                    ncol, nlay, ngpt, tmin,
                    tau.ptr(), ssa.ptr(), g.ptr(), mu0.ptr(),
                    r_dif, t_dif, r_dir, t_dir, t_noscat);

            tunings["sw_2stream"].first = grid_2stream;
            tunings["sw_2stream"].second = block_2stream;
        }
        else
        {
            grid_2stream = tunings["sw_2stream"].first;
            block_2stream = tunings["sw_2stream"].second;
        }

        sw_2stream_kernel<<<grid_2stream, block_2stream>>>(
=======
        TF tmin = std::numeric_limits<TF>::epsilon();

        sw_2stream_kernel<<<grid_gpu3d, block_gpu3d>>>(
>>>>>>> aa22be43
                ncol, nlay, ngpt, tmin,
                tau.ptr(), ssa.ptr(), g.ptr(), mu0.ptr(),
                r_dif, t_dif, r_dir, t_dir, t_noscat);

<<<<<<< HEAD

        // Step 2.
        dim3 grid_source, block_source;

        if (tunings.count("sw_source") == 0)
        {
            std::tie(grid_source, block_source) = tune_kernel(
                    "sw_source",
                    {ncol, ngpt}, {8, 16, 32, 64, 96, 128, 256, 384, 512}, {1, 2, 4, 8, 16}, {1},
                    sw_source_kernel<TF>,
                    ncol, nlay, ngpt, top_at_1, r_dir, t_dir,
                    t_noscat, sfc_alb_dir.ptr(), source_up, source_dn, source_sfc, flux_dir.ptr());

            tunings["sw_source"].first = grid_source;
            tunings["sw_source"].second = block_source;
        }
        else
        {
            grid_source = tunings["sw_source"].first;
            block_source = tunings["sw_source"].second;
        }
=======
        const int block_col_source = 512;
        const int block_gpt_source = 1;

        const int grid_col_source = ncol/block_col_source + (ncol%block_col_source > 0);
        const int grid_gpt_source = ngpt/block_gpt_source + (ngpt%block_gpt_source > 0);

        dim3 grid_source(grid_col_source, grid_gpt_source);
        dim3 block_source(block_col_source, block_gpt_source);
>>>>>>> aa22be43

        sw_source_kernel<<<grid_source, block_source>>>(
                    ncol, nlay, ngpt, top_at_1, r_dir, t_dir,
                    t_noscat, sfc_alb_dir.ptr(), source_up, source_dn, source_sfc, flux_dir.ptr());

<<<<<<< HEAD

        // Step 3.
        dim3 grid_adding, block_adding;

        if (tunings.count("sw_adding") == 0)
        {
            std::tie(grid_adding, block_adding) = tune_kernel(
                    "sw_adding",
                    {ncol, ngpt}, {8, 16, 32, 64, 96, 128, 256, 384, 512}, {1, 2, 4, 8, 16}, {1},
                    sw_adding_kernel<TF>,
                    ncol, nlay, ngpt, top_at_1,
                    sfc_alb_dif.ptr(), r_dif, t_dif,
                    source_dn, source_up, source_sfc,
                    flux_up.ptr(), flux_dn.ptr(), flux_dir.ptr(), albedo, src, denom);

            tunings["sw_adding"].first = grid_adding;
            tunings["sw_adding"].second = block_adding;
        }
        else
        {
            grid_adding = tunings["sw_adding"].first;
            block_adding = tunings["sw_adding"].second;
        }

        sw_adding_kernel<<<grid_adding, block_adding>>>(
                ncol, nlay, ngpt, top_at_1,
                sfc_alb_dif.ptr(), r_dif, t_dif,
                source_dn, source_up, source_sfc,
                flux_up.ptr(), flux_dn.ptr(), flux_dir.ptr(), albedo, src, denom);

=======
        const int block_col_adding = 512;
        const int block_gpt_adding = 1;

        const int grid_col_adding = ncol/block_col_adding + (ncol%block_col_adding > 0);
        const int grid_gpt_adding = ngpt/block_gpt_adding + (ngpt%block_gpt_adding > 0);

        dim3 grid_adding(grid_col_adding, grid_gpt_adding);
        dim3 block_adding(block_col_adding, block_gpt_adding);

        sw_adding_kernel<<<grid_adding, block_adding>>>(
                        ncol, nlay, ngpt, top_at_1,
                        sfc_alb_dif.ptr(), r_dif, t_dif,
                        source_dn, source_up, source_sfc,
                        flux_up.ptr(), flux_dn.ptr(), flux_dir.ptr(), albedo, src, denom);
>>>>>>> aa22be43

        Tools_gpu::free_gpu(r_dif);
        Tools_gpu::free_gpu(t_dif);
        Tools_gpu::free_gpu(r_dir);
        Tools_gpu::free_gpu(t_dir);
        Tools_gpu::free_gpu(t_noscat);
        Tools_gpu::free_gpu(source_up);
        Tools_gpu::free_gpu(source_dn);
        Tools_gpu::free_gpu(source_sfc);
        Tools_gpu::free_gpu(albedo);
        Tools_gpu::free_gpu(src);
        Tools_gpu::free_gpu(denom);
    }
}


#ifdef RTE_RRTMGP_SINGLE_PRECISION
template void rte_kernel_launcher_cuda::apply_BC(const int, const int, const int, const BOOL_TYPE,
                  const Array_gpu<float,2>&, const Array_gpu<float,1>&, Array_gpu<float,3>&);
template void rte_kernel_launcher_cuda::apply_BC(const int, const int, const int, const BOOL_TYPE, Array_gpu<float,3>&);
template void rte_kernel_launcher_cuda::apply_BC(const int, const int, const int, const BOOL_TYPE,
                  const Array_gpu<float,2>&, Array_gpu<float,3>&);

template void rte_kernel_launcher_cuda::sw_solver_2stream<float>(
            const int, const int, const int, const BOOL_TYPE,
            const Array_gpu<float,3>&, const Array_gpu<float,3>&, const Array_gpu<float,3>&,
            const Array_gpu<float,1>&, const Array_gpu<float,2>&, const Array_gpu<float,2>&,
            Array_gpu<float,3>&, Array_gpu<float,3>&, Array_gpu<float,3>&, Tuner_map& tunings);

template void rte_kernel_launcher_cuda::lw_solver_noscat_gaussquad<float>(
            const int ncol, const int nlay, const int ngpt, const BOOL_TYPE top_at_1, const int nmus,
            const Array_gpu<float,2>& ds, const Array_gpu<float,2>& weights, const Array_gpu<float,3>& tau, const Array_gpu<float,3> lay_source,
            const Array_gpu<float,3>& lev_source_inc, const Array_gpu<float,3>& lev_source_dec, const Array_gpu<float,2>& sfc_emis,
            const Array_gpu<float,2>& sfc_src, Array_gpu<float,3>& flux_dn, Array_gpu<float,3>& flux_up,
            const Array_gpu<float,2>& sfc_src_jac, Array_gpu<float,3>& flux_up_jac, Tuner_map& tunings);
#else
template void rte_kernel_launcher_cuda::apply_BC(const int, const int, const int, const BOOL_TYPE,
                  const Array_gpu<double,2>&, const Array_gpu<double,1>&, Array_gpu<double,3>&);
template void rte_kernel_launcher_cuda::apply_BC(const int, const int, const int, const BOOL_TYPE, Array_gpu<double,3>&);
template void rte_kernel_launcher_cuda::apply_BC(const int, const int, const int, const BOOL_TYPE,
                  const Array_gpu<double,2>&, Array_gpu<double,3>&);

template void rte_kernel_launcher_cuda::sw_solver_2stream<double>(
            const int, const int, const int, const BOOL_TYPE,
            const Array_gpu<double,3>&, const Array_gpu<double,3>&, const Array_gpu<double,3>&,
            const Array_gpu<double,1>&, const Array_gpu<double,2>&, const Array_gpu<double,2>&,
            Array_gpu<double,3>&, Array_gpu<double,3>&, Array_gpu<double,3>&, Tuner_map& tunings);

template void rte_kernel_launcher_cuda::lw_solver_noscat_gaussquad<double>(
            const int ncol, const int nlay, const int ngpt, const BOOL_TYPE top_at_1, const int nmus,
            const Array_gpu<double,2>& ds, const Array_gpu<double,2>& weights, const Array_gpu<double,3>& tau, const Array_gpu<double,3> lay_source,
            const Array_gpu<double,3>& lev_source_inc, const Array_gpu<double,3>& lev_source_dec, const Array_gpu<double,2>& sfc_emis,
            const Array_gpu<double,2>& sfc_src, Array_gpu<double,3>& flux_up, Array_gpu<double,3>& flux_dn,
            const Array_gpu<double,2>& sfc_src_jac,Array_gpu<double,3>& flux_up_jac, Tuner_map& tunings);
#endif<|MERGE_RESOLUTION|>--- conflicted
+++ resolved
@@ -319,10 +319,11 @@
         TF tmin = std::numeric_limits<TF>::epsilon();
 
 
+
+
         // Step 1.
         dim3 grid_2stream, block_2stream;
 
-<<<<<<< HEAD
         if (tunings.count("sw_2stream") == 0)
         {
             std::tie(grid_2stream, block_2stream) = tune_kernel(
@@ -343,16 +344,11 @@
         }
 
         sw_2stream_kernel<<<grid_2stream, block_2stream>>>(
-=======
-        TF tmin = std::numeric_limits<TF>::epsilon();
-
-        sw_2stream_kernel<<<grid_gpu3d, block_gpu3d>>>(
->>>>>>> aa22be43
                 ncol, nlay, ngpt, tmin,
                 tau.ptr(), ssa.ptr(), g.ptr(), mu0.ptr(),
                 r_dif, t_dif, r_dir, t_dir, t_noscat);
 
-<<<<<<< HEAD
+
 
         // Step 2.
         dim3 grid_source, block_source;
@@ -374,22 +370,11 @@
             grid_source = tunings["sw_source"].first;
             block_source = tunings["sw_source"].second;
         }
-=======
-        const int block_col_source = 512;
-        const int block_gpt_source = 1;
-
-        const int grid_col_source = ncol/block_col_source + (ncol%block_col_source > 0);
-        const int grid_gpt_source = ngpt/block_gpt_source + (ngpt%block_gpt_source > 0);
-
-        dim3 grid_source(grid_col_source, grid_gpt_source);
-        dim3 block_source(block_col_source, block_gpt_source);
->>>>>>> aa22be43
 
         sw_source_kernel<<<grid_source, block_source>>>(
                     ncol, nlay, ngpt, top_at_1, r_dir, t_dir,
                     t_noscat, sfc_alb_dir.ptr(), source_up, source_dn, source_sfc, flux_dir.ptr());
 
-<<<<<<< HEAD
 
         // Step 3.
         dim3 grid_adding, block_adding;
@@ -420,22 +405,6 @@
                 source_dn, source_up, source_sfc,
                 flux_up.ptr(), flux_dn.ptr(), flux_dir.ptr(), albedo, src, denom);
 
-=======
-        const int block_col_adding = 512;
-        const int block_gpt_adding = 1;
-
-        const int grid_col_adding = ncol/block_col_adding + (ncol%block_col_adding > 0);
-        const int grid_gpt_adding = ngpt/block_gpt_adding + (ngpt%block_gpt_adding > 0);
-
-        dim3 grid_adding(grid_col_adding, grid_gpt_adding);
-        dim3 block_adding(block_col_adding, block_gpt_adding);
-
-        sw_adding_kernel<<<grid_adding, block_adding>>>(
-                        ncol, nlay, ngpt, top_at_1,
-                        sfc_alb_dif.ptr(), r_dif, t_dif,
-                        source_dn, source_up, source_sfc,
-                        flux_up.ptr(), flux_dn.ptr(), flux_dir.ptr(), albedo, src, denom);
->>>>>>> aa22be43
 
         Tools_gpu::free_gpu(r_dif);
         Tools_gpu::free_gpu(t_dif);
