--- conflicted
+++ resolved
@@ -224,11 +224,16 @@
             Array_gpu<TF,3>& tau,
             Tuner_map& tunings)
     {
-<<<<<<< HEAD
-        Array_gpu<TF,3> tau_major(tau.get_dims());
-        Array_gpu<TF,3> tau_minor(tau.get_dims());
+        //TF* tau_major = Tools_gpu::allocate_gpu<TF>(tau.size());
+        //TF* tau_minor = Tools_gpu::allocate_gpu<TF>(tau.size());
+        TF* tau_major = (TF*)0;
+        TF* tau_minor = (TF*)0;
 
         dim3 grid_gpu_maj{ncol, nlay, nband}, block_gpu_maj;
+
+
+
+
 
 
         if (tunings.count("compute_tau_major_absorption_kernel") == 0)
@@ -252,23 +257,6 @@
             grid_gpu_maj = tunings["compute_tau_major_absorption_kernel"].first;
             block_gpu_maj = tunings["compute_tau_major_absorption_kernel"].second;
         }
-=======
-        //TF* tau_major = Tools_gpu::allocate_gpu<TF>(tau.size());
-        //TF* tau_minor = Tools_gpu::allocate_gpu<TF>(tau.size());
-        TF* tau_major = (TF*)0;
-        TF* tau_minor = (TF*)0;
-
-        const int block_bnd_maj = 16;  // 14
-        const int block_lay_maj = 1;   // 1
-        const int block_col_maj = 8;   // 32
-
-        const int grid_bnd_maj = 1;
-        const int grid_lay_maj = nlay/block_lay_maj + (nlay%block_lay_maj > 0);
-        const int grid_col_maj = ncol/block_col_maj + (ncol%block_col_maj > 0);
-
-        dim3 grid_gpu_maj(grid_bnd_maj, grid_lay_maj, grid_col_maj);
-        dim3 block_gpu_maj(block_bnd_maj, block_lay_maj, block_col_maj);
->>>>>>> d67d4602
 
         compute_tau_major_absorption_kernel<<<grid_gpu_maj, block_gpu_maj>>>(
                 ncol, nlay, nband, ngpt,
@@ -286,6 +274,7 @@
         int idx_tropo = 1;
 
         dim3 grid_gpu_min_1{1, nlay, ncol}, block_gpu_min_1;
+
 
         if (tunings.count("compute_tau_minor_absorption_kernel_lower") == 0)
         {
@@ -352,6 +341,7 @@
 
         dim3 grid_gpu_min_2{ngpt, nlay, ncol}, block_gpu_min_2;
 
+
         if (tunings.count("compute_tau_minor_absorption_kernel_upper") == 0)
         {
             std::tie(grid_gpu_min_2, block_gpu_min_2) =
@@ -409,14 +399,9 @@
                 kminor_start_upper.ptr(),
                 play.ptr(), tlay.ptr(), col_gas.ptr(),
                 fminor.ptr(), jeta.ptr(), jtemp.ptr(),
-<<<<<<< HEAD
                 tropo.ptr(), tau.ptr(), tau_minor.ptr());
-=======
-                tropo.ptr(), tau.ptr(), tau_minor);
-
-        //Tools_gpu::free_gpu(tau_major);
-        //Tools_gpu::free_gpu(tau_minor);
->>>>>>> d67d4602
+
+
     }
 
     template<typename TF>
@@ -459,6 +444,8 @@
         dim3 grid_gpu{nbnd, nlay, ncol}, block_gpu;
 
 
+
+
         if (tunings.count("Planck_source_kernel") == 0)
         {
             std::tie(grid_gpu, block_gpu) = tune_kernel(
