/*
 * This file is a stand-alone executable developed for the
 * testing of the C++ interface to the RTE+RRTMGP radiation code.
 *
 * It is free software: you can redistribute it and/or modify
 * it under the terms of the GNU General Public License as published by
 * the Free Software Foundation, either version 3 of the License, or
 * (at your option) any later version.
 *
 * This software is distributed in the hope that it will be useful,
 * but WITHOUT ANY WARRANTY; without even the implied warranty of
 * MERCHANTABILITY or FITNESS FOR A PARTICULAR PURPOSE.  See the
 * GNU General Public License for more details.
 *
 * You should have received a copy of the GNU General Public License
 * along with this software.  If not, see <http://www.gnu.org/licenses/>.
 */

#include <boost/algorithm/string.hpp>
#include <chrono>
#include <iomanip>

#include "Status.h"
#include "Netcdf_interface.h"
#include "Array.h"
#include "Radiation_solver.h"


#ifdef FLOAT_SINGLE_RRTMGP
#define FLOAT_TYPE float
#else
#define FLOAT_TYPE double
#endif


template<typename TF>
void read_and_set_vmr(
        const std::string& gas_name, const int n_col, const int n_lay,
        const Netcdf_handle& input_nc, Gas_concs<TF>& gas_concs)
{
    const std::string vmr_gas_name = "vmr_" + gas_name;

    if (input_nc.variable_exists(vmr_gas_name))
    {
        std::map<std::string, int> dims = input_nc.get_variable_dimensions(vmr_gas_name);
        const int n_dims = dims.size();

        if (n_dims == 0)
        {
            gas_concs.set_vmr(gas_name, input_nc.get_variable<TF>(vmr_gas_name));
        }
        else if (n_dims == 1)
        {
            if (dims.at("lay") == n_lay)
                gas_concs.set_vmr(gas_name,
                        Array<TF,1>(input_nc.get_variable<TF>(vmr_gas_name, {n_lay}), {n_lay}));
            else
                throw std::runtime_error("Illegal dimensions of gas \"" + gas_name + "\" in input");
        }
        else if (n_dims == 2)
        {
            if (dims.at("lay") == n_lay && dims.at("col") == n_col)
                gas_concs.set_vmr(gas_name,
                        Array<TF,2>(input_nc.get_variable<TF>(vmr_gas_name, {n_lay, n_col}), {n_col, n_lay}));
            else
                throw std::runtime_error("Illegal dimensions of gas \"" + gas_name + "\" in input");
        }
    }
    else
    {
        Status::print_warning("Gas \"" + gas_name + "\" not available in input file.");
    }
}


bool parse_command_line_options(
        std::map<std::string, std::pair<bool, std::string>>& command_line_options,
        int argc, char** argv)
{
    for (int i=1; i<argc; ++i)
    {
        std::string argument(argv[i]);
        boost::trim(argument);

        if (argument == "-h" || argument == "--help")
        {
            Status::print_message("Possible usage:");
            for (const auto& clo : command_line_options)
            {
                std::ostringstream ss;
                ss << std::left << std::setw(30) << ("--" + clo.first);
                ss << clo.second.second << std::endl;
                Status::print_message(ss);
            }
            return true;
        }

        // Check if option starts with --
        if (argument[0] != '-' || argument[1] != '-')
        {
            std::string error = argument + " is an illegal command line option.";
            throw std::runtime_error(error);
        }
        else
            argument.erase(0, 2);

        // Check if option has prefix no-
        bool enable = true;
        if (argument[0] == 'n' && argument[1] == 'o' && argument[2] == '-')
        {
            enable = false;
            argument.erase(0, 3);
        }

        if (command_line_options.find(argument) == command_line_options.end())
        {
            std::string error = argument + " is an illegal command line option.";
            throw std::runtime_error(error);
        }
        else
            command_line_options.at(argument).first = enable;
    }

    return false;
}


void print_command_line_options(
        const std::map<std::string, std::pair<bool, std::string>>& command_line_options)
{
    Status::print_message("Solver settings:");
    for (const auto& option : command_line_options)
    {
        std::ostringstream ss;
        ss << std::left << std::setw(20) << (option.first);
        ss << " = " << std::boolalpha << option.second.first << std::endl;
        Status::print_message(ss);
    }
}


template<typename TF>
void solve_radiation(int argc, char** argv)
{
    ////// FLOW CONTROL SWITCHES //////
<<<<<<< HEAD
    const bool sw_cloud_optics = false;
    const bool sw_nn_gas_optics = true;
    const bool sw_output_optical = false;
    const bool sw_output_bnd_fluxes = false;
=======
    // Parse the command line options.
    std::map<std::string, std::pair<bool, std::string>> command_line_options {
        {"shortwave"        , { true,  "Enable shortwave radiation."         }},
        {"longwave"         , { true,  "Enable longwave radiation."          }},
        {"cloud-optics"     , { false, "Enable cloud optics."                }},
        {"output-optical"   , { false, "Enable output of optical properties."}},
        {"output-bnd-fluxes", { false, "Enable output of band fluxes."       }} };

    if (parse_command_line_options(command_line_options, argc, argv))
        return;

    const bool switch_shortwave         = command_line_options.at("shortwave"        ).first;
    const bool switch_longwave          = command_line_options.at("longwave"         ).first;
    const bool switch_cloud_optics      = command_line_options.at("cloud-optics"     ).first;
    const bool switch_output_optical    = command_line_options.at("output-optical"   ).first;
    const bool switch_output_bnd_fluxes = command_line_options.at("output-bnd-fluxes").first;

    // Print the options to the screen.
    print_command_line_options(command_line_options);
>>>>>>> 6d7f6959


    ////// READ THE ATMOSPHERIC DATA //////
    Status::print_message("Reading atmospheric input data from NetCDF.");

    Netcdf_file input_nc("rte_rrtmgp_input.nc", Netcdf_mode::Read);

    const int n_col = input_nc.get_dimension_size("col");
    const int n_lay = input_nc.get_dimension_size("lay");
    const int n_lev = input_nc.get_dimension_size("lev");

    // Read the atmospheric fields.
    Array<TF,2> p_lay(input_nc.get_variable<TF>("p_lay", {n_lay, n_col}), {n_col, n_lay});
    Array<TF,2> t_lay(input_nc.get_variable<TF>("t_lay", {n_lay, n_col}), {n_col, n_lay});
    Array<TF,2> p_lev(input_nc.get_variable<TF>("p_lev", {n_lev, n_col}), {n_col, n_lev});
    Array<TF,2> t_lev(input_nc.get_variable<TF>("t_lev", {n_lev, n_col}), {n_col, n_lev});

    // Fetch the col_dry in case present.
    Array<TF,2> col_dry;
    if (input_nc.variable_exists("col_dry"))
    {
        col_dry.set_dims({n_col, n_lay});
        col_dry = std::move(input_nc.get_variable<TF>("col_dry", {n_lay, n_col}));
    }

    // Create container for the gas concentrations and read gases.
    Gas_concs<TF> gas_concs;

    read_and_set_vmr("h2o", n_col, n_lay, input_nc, gas_concs);
    read_and_set_vmr("co2", n_col, n_lay, input_nc, gas_concs);
    read_and_set_vmr("o3" , n_col, n_lay, input_nc, gas_concs);
    read_and_set_vmr("n2o", n_col, n_lay, input_nc, gas_concs);
    read_and_set_vmr("co" , n_col, n_lay, input_nc, gas_concs);
    read_and_set_vmr("ch4", n_col, n_lay, input_nc, gas_concs);
    read_and_set_vmr("o2" , n_col, n_lay, input_nc, gas_concs);
    read_and_set_vmr("n2" , n_col, n_lay, input_nc, gas_concs);

    read_and_set_vmr("ccl4"   , n_col, n_lay, input_nc, gas_concs);
    read_and_set_vmr("cfc11"  , n_col, n_lay, input_nc, gas_concs);
    read_and_set_vmr("cfc12"  , n_col, n_lay, input_nc, gas_concs);
    read_and_set_vmr("cfc22"  , n_col, n_lay, input_nc, gas_concs);
    read_and_set_vmr("hfc143a", n_col, n_lay, input_nc, gas_concs);
    read_and_set_vmr("hfc125" , n_col, n_lay, input_nc, gas_concs);
    read_and_set_vmr("hfc23"  , n_col, n_lay, input_nc, gas_concs);
    read_and_set_vmr("hfc32"  , n_col, n_lay, input_nc, gas_concs);
    read_and_set_vmr("hfc134a", n_col, n_lay, input_nc, gas_concs);
    read_and_set_vmr("cf4"    , n_col, n_lay, input_nc, gas_concs);
    read_and_set_vmr("no2"    , n_col, n_lay, input_nc, gas_concs);

    Array<TF,2> lwp;
    Array<TF,2> iwp;
    Array<TF,2> rel;
    Array<TF,2> rei;

    if (switch_cloud_optics)
    {
        lwp.set_dims({n_col, n_lay});
        lwp = std::move(input_nc.get_variable<TF>("lwp", {n_lay, n_col}));

        iwp.set_dims({n_col, n_lay});
        iwp = std::move(input_nc.get_variable<TF>("iwp", {n_lay, n_col}));

        rel.set_dims({n_col, n_lay});
        rel = std::move(input_nc.get_variable<TF>("rel", {n_lay, n_col}));

        rei.set_dims({n_col, n_lay});
        rei = std::move(input_nc.get_variable<TF>("rei", {n_lay, n_col}));
    }


<<<<<<< HEAD
    ////// INITIALIZE THE SOLVER AND INIT K-DISTRIBUTION //////
    Status::print_message("Initializing the solvers.");
    Radiation_solver_longwave<TF> rad_lw(gas_concs, "coefficients_lw.nc", "cloud_coefficients_lw.nc", "weights.nc", input_nc, sw_cloud_optics, sw_nn_gas_optics);
    Radiation_solver_shortwave<TF> rad_sw(gas_concs, "coefficients_sw.nc", "cloud_coefficients_sw.nc", "weights.nc", input_nc, sw_cloud_optics, sw_nn_gas_optics);

=======
    ////// CREATE THE OUTPUT FILE //////
    // Create the general dimensions and arrays.
    Status::print_message("Preparing NetCDF output file.");
>>>>>>> 6d7f6959

    Netcdf_file output_nc("rte_rrtmgp_output.nc", Netcdf_mode::Create);
    output_nc.add_dimension("col", n_col);
    output_nc.add_dimension("lay", n_lay);
    output_nc.add_dimension("lev", n_lev);
    output_nc.add_dimension("pair", 2);

    auto nc_lay = output_nc.add_variable<TF>("p_lay", {"lay", "col"});
    auto nc_lev = output_nc.add_variable<TF>("p_lev", {"lev", "col"});

    nc_lay.insert(p_lay.v(), {0, 0});
    nc_lev.insert(p_lev.v(), {0, 0});


    ////// RUN THE LONGWAVE SOLVER //////
    if (switch_longwave)
    {
        // Initialize the solver.
        Status::print_message("Initializing the longwave solver.");
        Radiation_solver_longwave<TF> rad_lw(gas_concs, "coefficients_lw.nc", "cloud_coefficients_lw.nc");

        // Read the boundary conditions.
        const int n_bnd_lw = rad_lw.get_n_bnd();
        const int n_gpt_lw = rad_lw.get_n_gpt();

        Array<TF,2> emis_sfc(input_nc.get_variable<TF>("emis_sfc", {n_col, n_bnd_lw}), {n_bnd_lw, n_col});
        Array<TF,1> t_sfc(input_nc.get_variable<TF>("t_sfc", {n_col}), {n_col});

        // Create output arrays.
        Array<TF,3> lw_tau;
        Array<TF,3> lay_source;
        Array<TF,3> lev_source_inc;
        Array<TF,3> lev_source_dec;
        Array<TF,2> sfc_source;

        if (switch_output_optical)
        {
            lw_tau        .set_dims({n_col, n_lay, n_gpt_lw});
            lay_source    .set_dims({n_col, n_lay, n_gpt_lw});
            lev_source_inc.set_dims({n_col, n_lay, n_gpt_lw});
            lev_source_dec.set_dims({n_col, n_lay, n_gpt_lw});
            sfc_source    .set_dims({n_col, n_gpt_lw});
        }

        Array<TF,2> lw_flux_up ({n_col, n_lev});
        Array<TF,2> lw_flux_dn ({n_col, n_lev});
        Array<TF,2> lw_flux_net({n_col, n_lev});

        Array<TF,3> lw_bnd_flux_up;
        Array<TF,3> lw_bnd_flux_dn;
        Array<TF,3> lw_bnd_flux_net;

        if (switch_output_bnd_fluxes)
        {
            lw_bnd_flux_up .set_dims({n_col, n_lev, n_bnd_lw});
            lw_bnd_flux_dn .set_dims({n_col, n_lev, n_bnd_lw});
            lw_bnd_flux_net.set_dims({n_col, n_lev, n_bnd_lw});
        }


        // Solve the radiation.
        Status::print_message("Solving the longwave radiation.");

        auto time_start = std::chrono::high_resolution_clock::now();

        rad_lw.solve(
                switch_cloud_optics,
                switch_output_optical,
                switch_output_bnd_fluxes,
                gas_concs,
                p_lay, p_lev,
                t_lay, t_lev,
                col_dry,
                t_sfc, emis_sfc,
                lwp, iwp,
                rel, rei,
                lw_tau, lay_source, lev_source_inc, lev_source_dec, sfc_source,
                lw_flux_up, lw_flux_dn, lw_flux_net,
                lw_bnd_flux_up, lw_bnd_flux_dn, lw_bnd_flux_net);

        auto time_end = std::chrono::high_resolution_clock::now();
        auto duration = std::chrono::duration<double, std::milli>(time_end-time_start).count();

        Status::print_message("Duration longwave solver: " + std::to_string(duration) + " (ms)");


        // Store the output.
        Status::print_message("Storing the longwave output.");

        output_nc.add_dimension("gpt_lw", n_gpt_lw);
        output_nc.add_dimension("band_lw", n_bnd_lw);

        auto nc_lw_band_lims_wvn = output_nc.add_variable<TF>("lw_band_lims_wvn", {"band_lw", "pair"});
        nc_lw_band_lims_wvn.insert(rad_lw.get_band_lims_wavenumber().v(), {0, 0});

        if (switch_output_optical)
        {
            auto nc_lw_band_lims_gpt = output_nc.add_variable<int>("lw_band_lims_gpt", {"band_lw", "pair"});
            nc_lw_band_lims_gpt.insert(rad_lw.get_band_lims_gpoint().v(), {0, 0});

            auto nc_lw_tau = output_nc.add_variable<TF>("lw_tau", {"gpt_lw", "lay", "col"});
            nc_lw_tau.insert(lw_tau.v(), {0, 0, 0});

            auto nc_lay_source     = output_nc.add_variable<TF>("lay_source"    , {"gpt_lw", "lay", "col"});
            auto nc_lev_source_inc = output_nc.add_variable<TF>("lev_source_inc", {"gpt_lw", "lay", "col"});
            auto nc_lev_source_dec = output_nc.add_variable<TF>("lev_source_dec", {"gpt_lw", "lay", "col"});

            auto nc_sfc_source = output_nc.add_variable<TF>("sfc_source", {"gpt_lw", "col"});

            nc_lay_source.insert    (lay_source.v()    , {0, 0, 0});
            nc_lev_source_inc.insert(lev_source_inc.v(), {0, 0, 0});
            nc_lev_source_dec.insert(lev_source_dec.v(), {0, 0, 0});

            nc_sfc_source.insert(sfc_source.v(), {0, 0});
        }

        auto nc_lw_flux_up  = output_nc.add_variable<TF>("lw_flux_up" , {"lev", "col"});
        auto nc_lw_flux_dn  = output_nc.add_variable<TF>("lw_flux_dn" , {"lev", "col"});
        auto nc_lw_flux_net = output_nc.add_variable<TF>("lw_flux_net", {"lev", "col"});

        nc_lw_flux_up .insert(lw_flux_up .v(), {0, 0});
        nc_lw_flux_dn .insert(lw_flux_dn .v(), {0, 0});
        nc_lw_flux_net.insert(lw_flux_net.v(), {0, 0});

        if (switch_output_bnd_fluxes)
        {
            auto nc_lw_bnd_flux_up  = output_nc.add_variable<TF>("lw_bnd_flux_up" , {"band_lw", "lev", "col"});
            auto nc_lw_bnd_flux_dn  = output_nc.add_variable<TF>("lw_bnd_flux_dn" , {"band_lw", "lev", "col"});
            auto nc_lw_bnd_flux_net = output_nc.add_variable<TF>("lw_bnd_flux_net", {"band_lw", "lev", "col"});

            nc_lw_bnd_flux_up .insert(lw_bnd_flux_up .v(), {0, 0, 0});
            nc_lw_bnd_flux_dn .insert(lw_bnd_flux_dn .v(), {0, 0, 0});
            nc_lw_bnd_flux_net.insert(lw_bnd_flux_net.v(), {0, 0, 0});
        }
    }


    ////// RUN THE SHORTWAVE SOLVER //////
    if (switch_shortwave)
    {
        // Initialize the solver.
        Status::print_message("Initializing the shortwave solver.");

        Radiation_solver_shortwave<TF> rad_sw(gas_concs, "coefficients_sw.nc", "cloud_coefficients_sw.nc");

        // Read the boundary conditions.
        const int n_bnd_sw = rad_sw.get_n_bnd();
        const int n_gpt_sw = rad_sw.get_n_gpt();

        Array<TF,1> mu0(input_nc.get_variable<TF>("mu0", {n_col}), {n_col});
        Array<TF,2> sfc_alb_dir(input_nc.get_variable<TF>("sfc_alb_dir", {n_col, n_bnd_sw}), {n_bnd_sw, n_col});
        Array<TF,2> sfc_alb_dif(input_nc.get_variable<TF>("sfc_alb_dir", {n_col, n_bnd_sw}), {n_bnd_sw, n_col});

        Array<TF,1> tsi_scaling({n_col});
        if (input_nc.variable_exists("tsi"))
        {
            Array<TF,1> tsi(input_nc.get_variable<TF>("tsi", {n_col}), {n_col});
            const TF tsi_ref = rad_sw.get_tsi();
            for (int icol=1; icol<=n_col; ++icol)
                tsi_scaling({icol}) = tsi({icol}) / tsi_ref;
        }
        else
            for (int icol=1; icol<=n_col; ++icol)
                tsi_scaling({icol}) = TF(1.);

        // Create output arrays.
        Array<TF,3> sw_tau;
        Array<TF,3> ssa;
        Array<TF,3> g;
        Array<TF,2> toa_source;

        if (switch_output_optical)
        {
            sw_tau    .set_dims({n_col, n_lay, n_gpt_sw});
            ssa       .set_dims({n_col, n_lay, n_gpt_sw});
            g         .set_dims({n_col, n_lay, n_gpt_sw});
            toa_source.set_dims({n_col, n_gpt_sw});
        }

        Array<TF,2> sw_flux_up    ({n_col, n_lev});
        Array<TF,2> sw_flux_dn    ({n_col, n_lev});
        Array<TF,2> sw_flux_dn_dir({n_col, n_lev});
        Array<TF,2> sw_flux_net   ({n_col, n_lev});

        Array<TF,3> sw_bnd_flux_up;
        Array<TF,3> sw_bnd_flux_dn;
        Array<TF,3> sw_bnd_flux_dn_dir;
        Array<TF,3> sw_bnd_flux_net;

        if (switch_output_bnd_fluxes)
        {
            sw_bnd_flux_up    .set_dims({n_col, n_lev, n_bnd_sw});
            sw_bnd_flux_dn    .set_dims({n_col, n_lev, n_bnd_sw});
            sw_bnd_flux_dn_dir.set_dims({n_col, n_lev, n_bnd_sw});
            sw_bnd_flux_net   .set_dims({n_col, n_lev, n_bnd_sw});
        }


        // Solve the radiation.
        Status::print_message("Solving the shortwave radiation.");

        auto time_start = std::chrono::high_resolution_clock::now();

        rad_sw.solve(
                switch_cloud_optics,
                switch_output_optical,
                switch_output_bnd_fluxes,
                gas_concs,
                p_lay, p_lev,
                t_lay, t_lev,
                col_dry,
                sfc_alb_dir, sfc_alb_dif,
                tsi_scaling, mu0,
                lwp, iwp,
                rel, rei,
                sw_tau, ssa, g,
                toa_source,
                sw_flux_up, sw_flux_dn,
                sw_flux_dn_dir, sw_flux_net,
                sw_bnd_flux_up, sw_bnd_flux_dn,
                sw_bnd_flux_dn_dir, sw_bnd_flux_net);

        auto time_end = std::chrono::high_resolution_clock::now();
        auto duration = std::chrono::duration<double, std::milli>(time_end-time_start).count();

        Status::print_message("Duration shortwave solver: " + std::to_string(duration) + " (ms)");


        // Store the output.
        Status::print_message("Storing the shortwave output.");

        output_nc.add_dimension("gpt_sw", n_gpt_sw);
        output_nc.add_dimension("band_sw", n_bnd_sw);

        auto nc_sw_band_lims_wvn = output_nc.add_variable<TF>("sw_band_lims_wvn", {"band_sw", "pair"});
        nc_sw_band_lims_wvn.insert(rad_sw.get_band_lims_wavenumber().v(), {0, 0});

        if (switch_output_optical)
        {
            auto nc_sw_band_lims_gpt = output_nc.add_variable<int>("sw_band_lims_gpt", {"band_sw", "pair"});
            nc_sw_band_lims_gpt.insert(rad_sw.get_band_lims_gpoint().v(), {0, 0});

            auto nc_sw_tau = output_nc.add_variable<TF>("sw_tau", {"gpt_sw", "lay", "col"});
            auto nc_ssa    = output_nc.add_variable<TF>("ssa"   , {"gpt_sw", "lay", "col"});
            auto nc_g      = output_nc.add_variable<TF>("g"     , {"gpt_sw", "lay", "col"});

            nc_sw_tau.insert(sw_tau.v(), {0, 0, 0});
            nc_ssa   .insert(ssa   .v(), {0, 0, 0});
            nc_g     .insert(g     .v(), {0, 0, 0});

            auto nc_toa_source = output_nc.add_variable<TF>("toa_source", {"gpt_sw", "col"});
            nc_toa_source.insert(toa_source.v(), {0, 0});
        }

        auto nc_sw_flux_up     = output_nc.add_variable<TF>("sw_flux_up"    , {"lev", "col"});
        auto nc_sw_flux_dn     = output_nc.add_variable<TF>("sw_flux_dn"    , {"lev", "col"});
        auto nc_sw_flux_dn_dir = output_nc.add_variable<TF>("sw_flux_dn_dir", {"lev", "col"});
        auto nc_sw_flux_net    = output_nc.add_variable<TF>("sw_flux_net"   , {"lev", "col"});

        nc_sw_flux_up    .insert(sw_flux_up    .v(), {0, 0});
        nc_sw_flux_dn    .insert(sw_flux_dn    .v(), {0, 0});
        nc_sw_flux_dn_dir.insert(sw_flux_dn_dir.v(), {0, 0});
        nc_sw_flux_net   .insert(sw_flux_net   .v(), {0, 0});

        if (switch_output_bnd_fluxes)
        {
            auto nc_sw_bnd_flux_up     = output_nc.add_variable<TF>("sw_bnd_flux_up"    , {"band_sw", "lev", "col"});
            auto nc_sw_bnd_flux_dn     = output_nc.add_variable<TF>("sw_bnd_flux_dn"    , {"band_sw", "lev", "col"});
            auto nc_sw_bnd_flux_dn_dir = output_nc.add_variable<TF>("sw_bnd_flux_dn_dir", {"band_sw", "lev", "col"});
            auto nc_sw_bnd_flux_net    = output_nc.add_variable<TF>("sw_bnd_flux_net"   , {"band_sw", "lev", "col"});

            nc_sw_bnd_flux_up    .insert(sw_bnd_flux_up    .v(), {0, 0, 0});
            nc_sw_bnd_flux_dn    .insert(sw_bnd_flux_dn    .v(), {0, 0, 0});
            nc_sw_bnd_flux_dn_dir.insert(sw_bnd_flux_dn_dir.v(), {0, 0, 0});
            nc_sw_bnd_flux_net   .insert(sw_bnd_flux_net   .v(), {0, 0, 0});
        }
    }

    Status::print_message("Finished.");
}


int main(int argc, char** argv)
{
    try
    {
        solve_radiation<FLOAT_TYPE>(argc, argv);
    }

    // Catch any exceptions and return 1.
    catch (const std::exception& e)
    {
        std::string error = "EXCEPTION: " + std::string(e.what());
        Status::print_message(error);
        return 1;
    }
    catch (...)
    {
        Status::print_message("UNHANDLED EXCEPTION!");
        return 1;
    }

    // Return 0 in case of normal exit.
    return 0;
}<|MERGE_RESOLUTION|>--- conflicted
+++ resolved
@@ -142,17 +142,11 @@
 template<typename TF>
 void solve_radiation(int argc, char** argv)
 {
-    ////// FLOW CONTROL SWITCHES //////
-<<<<<<< HEAD
-    const bool sw_cloud_optics = false;
-    const bool sw_nn_gas_optics = true;
-    const bool sw_output_optical = false;
-    const bool sw_output_bnd_fluxes = false;
-=======
     // Parse the command line options.
     std::map<std::string, std::pair<bool, std::string>> command_line_options {
         {"shortwave"        , { true,  "Enable shortwave radiation."         }},
         {"longwave"         , { true,  "Enable longwave radiation."          }},
+        {"nn-gas-optics"    , { false, "Use neural network solver for gas optics"}},
         {"cloud-optics"     , { false, "Enable cloud optics."                }},
         {"output-optical"   , { false, "Enable output of optical properties."}},
         {"output-bnd-fluxes", { false, "Enable output of band fluxes."       }} };
@@ -162,13 +156,13 @@
 
     const bool switch_shortwave         = command_line_options.at("shortwave"        ).first;
     const bool switch_longwave          = command_line_options.at("longwave"         ).first;
+    const bool switch_nn_gas_optics     = command_line_options.at("nn-gas-optics"    ).first;
     const bool switch_cloud_optics      = command_line_options.at("cloud-optics"     ).first;
     const bool switch_output_optical    = command_line_options.at("output-optical"   ).first;
     const bool switch_output_bnd_fluxes = command_line_options.at("output-bnd-fluxes").first;
 
     // Print the options to the screen.
     print_command_line_options(command_line_options);
->>>>>>> 6d7f6959
 
 
     ////// READ THE ATMOSPHERIC DATA //////
@@ -239,17 +233,9 @@
     }
 
 
-<<<<<<< HEAD
-    ////// INITIALIZE THE SOLVER AND INIT K-DISTRIBUTION //////
-    Status::print_message("Initializing the solvers.");
-    Radiation_solver_longwave<TF> rad_lw(gas_concs, "coefficients_lw.nc", "cloud_coefficients_lw.nc", "weights.nc", input_nc, sw_cloud_optics, sw_nn_gas_optics);
-    Radiation_solver_shortwave<TF> rad_sw(gas_concs, "coefficients_sw.nc", "cloud_coefficients_sw.nc", "weights.nc", input_nc, sw_cloud_optics, sw_nn_gas_optics);
-
-=======
     ////// CREATE THE OUTPUT FILE //////
     // Create the general dimensions and arrays.
     Status::print_message("Preparing NetCDF output file.");
->>>>>>> 6d7f6959
 
     Netcdf_file output_nc("rte_rrtmgp_output.nc", Netcdf_mode::Create);
     output_nc.add_dimension("col", n_col);
@@ -269,7 +255,7 @@
     {
         // Initialize the solver.
         Status::print_message("Initializing the longwave solver.");
-        Radiation_solver_longwave<TF> rad_lw(gas_concs, "coefficients_lw.nc", "cloud_coefficients_lw.nc");
+        Radiation_solver_longwave<TF> rad_lw(gas_concs, "coefficients_lw.nc", "cloud_coefficients_lw.nc","weights.nc", input_nc, switch_cloud_optics, switch_nn_gas_optics);
 
         // Read the boundary conditions.
         const int n_bnd_lw = rad_lw.get_n_bnd();
@@ -393,7 +379,7 @@
         // Initialize the solver.
         Status::print_message("Initializing the shortwave solver.");
 
-        Radiation_solver_shortwave<TF> rad_sw(gas_concs, "coefficients_sw.nc", "cloud_coefficients_sw.nc");
+        Radiation_solver_shortwave<TF> rad_sw(gas_concs, "coefficients_sw.nc", "cloud_coefficients_sw.nc", "weights.nc", input_nc, switch_cloud_optics, switch_nn_gas_optics);
 
         // Read the boundary conditions.
         const int n_bnd_sw = rad_sw.get_n_bnd();
