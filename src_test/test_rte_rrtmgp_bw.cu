/*
 * This file is a stand-alone executable developed for the
 * testing of the C++ interface to the RTE+RRTMGP radiation code.
 *
 * It is free software: you can redistribute it and/or modify
 * it under the terms of the GNU General Public License as published by
 * the Free Software Foundation, either version 3 of the License, or
 * (at your option) any later version.
 *
 * This software is distributed in the hope that it will be useful,
 * but WITHOUT ANY WARRANTY; without even the implied warranty of
 * MERCHANTABILITY or FITNESS FOR A PARTICULAR PURPOSE.  See the
 * GNU General Public License for more details.
 *
 * You should have received a copy of the GNU General Public License
 * along with this software.  If not, see <http://www.gnu.org/licenses/>.
 */

#include <boost/algorithm/string.hpp>
#include <chrono>
#include <iomanip>
#include <cuda_profiler_api.h>

#include "Status.h"
#include "Netcdf_interface.h"
#include "Array.h"
#include "raytracer_kernels_bw.h"
#include "Radiation_solver_bw.h"
#include "Aerosol_optics_rt.h"
#include "Gas_concs.h"
#include "types.h"
#include "mem_pool_gpu.h"


void read_and_set_vmr(
        const std::string& gas_name, const int n_col_x, const int n_col_y, const int n_lay,
        const Netcdf_handle& input_nc, Gas_concs& gas_concs)
{
    const std::string vmr_gas_name = "vmr_" + gas_name;

    if (input_nc.variable_exists(vmr_gas_name))
    {
        std::map<std::string, int> dims = input_nc.get_variable_dimensions(vmr_gas_name);
        const int n_dims = dims.size();

        if (n_dims == 0)
        {
            gas_concs.set_vmr(gas_name, input_nc.get_variable<Float>(vmr_gas_name));
        }
        else if (n_dims == 1)
        {
            if (dims.at("lay") == n_lay)
                gas_concs.set_vmr(gas_name,
                        Array<Float,1>(input_nc.get_variable<Float>(vmr_gas_name, {n_lay}), {n_lay}));
            else
                throw std::runtime_error("Illegal dimensions of gas \"" + gas_name + "\" in input");
        }
        else if (n_dims == 3)
        {
            if (dims.at("lay") == n_lay && dims.at("y") == n_col_y && dims.at("x") == n_col_x)
                gas_concs.set_vmr(gas_name,
                        Array<Float,2>(input_nc.get_variable<Float>(vmr_gas_name, {n_lay, n_col_y, n_col_x}), {n_col_x * n_col_y, n_lay}));
            else
                throw std::runtime_error("Illegal dimensions of gas \"" + gas_name + "\" in input");
        }
    }
    else
    {
        Status::print_warning("Gas \"" + gas_name + "\" not available in input file.");
    }
}

void read_and_set_aer(
        const std::string& aerosol_name, const int n_col_x, const int n_col_y, const int n_lay,
        const Netcdf_handle& input_nc, Aerosol_concs& aerosol_concs)
{
    if (input_nc.variable_exists(aerosol_name))
    {
        std::map<std::string, int> dims = input_nc.get_variable_dimensions(aerosol_name);
        const int n_dims = dims.size();

        if (n_dims == 1)
        {
            if (dims.at("lay") == n_lay)
                aerosol_concs.set_vmr(aerosol_name,
                        Array<Float,1>(input_nc.get_variable<Float>(aerosol_name, {n_lay}), {n_lay}));
            else
                throw std::runtime_error("Illegal dimensions of \"" + aerosol_name + "\" in input");
        }
        else if (n_dims == 3)
        {
            if (dims.at("lay") == n_lay && dims.at("y") == n_col_y && dims.at("x") == n_col_x)
                aerosol_concs.set_vmr(aerosol_name,
                        Array<Float,2>(input_nc.get_variable<Float>(aerosol_name, {n_lay, n_col_y, n_col_x}), {n_col_x * n_col_y, n_lay}));
            else
                throw std::runtime_error("Illegal dimensions of \"" + aerosol_name + "\" in input");
        }
        else
            throw std::runtime_error("Illegal dimensions of \"" + aerosol_name + "\" in input");
    }
    else
    {
        throw std::runtime_error("Aerosol type \"" + aerosol_name + "\" not available in input file.");
    }
}

void configure_memory_pool(int nlays, int ncols, int nchunks, int ngpts, int nbnds)
{
    /* Heuristic way to set up memory pool queues */
    std::map<std::size_t, std::size_t> pool_queues = {
        {64, 20},
        {128, 20},
        {256, 10},
        {512, 10},
        {1024, 5},
        {2048, 5},
        {nchunks * ngpts * sizeof(Float), 16},
        {nchunks * nbnds * sizeof(Float), 16},
        {(nlays + 1) * ncols * sizeof(Float), 14},
        {(nlays + 1) * nchunks * sizeof(Float), 10},
        {(nlays + 1) * nchunks * nbnds * sizeof(Float), 4},
        {(nlays + 1) * nchunks * ngpts * sizeof(int)/2, 6},
        {(nlays + 1) * nchunks * sizeof(Float), 18}
    };
    #ifdef GPU_MEM_POOL
    Memory_pool_gpu::init_instance(pool_queues);
    #endif
}

bool parse_command_line_options(
        std::map<std::string, std::pair<bool, std::string>>& command_line_options,
        int& photons_per_pixel,
        int argc, char** argv)
{
    for (int i=1; i<argc; ++i)
    {
        std::string argument(argv[i]);
        boost::trim(argument);

        if (argument == "-h" || argument == "--help")
        {
            Status::print_message("Possible usage:");
            for (const auto& clo : command_line_options)
            {
                std::ostringstream ss;
                ss << std::left << std::setw(30) << ("--" + clo.first);
                ss << clo.second.second << std::endl;
                Status::print_message(ss);
            }
            return true;
        }

        //check if option is integer n
        if (std::isdigit(argument[0]))
        {
            if (argument.size() > 1)
            {
                for (int i=1; i<argument.size(); ++i)
                {
                    if (!std::isdigit(argument[i]))
                    {
                        std::string error = argument + " is an illegal command line option.";
                        throw std::runtime_error(error);
                    }

                }
            }
            photons_per_pixel = int(std::stoi(argv[i]));
        }
        else
        {
            // Check if option starts with --
            if (argument[0] != '-' || argument[1] != '-')
            {
                std::string error = argument + " is an illegal command line option.";
                throw std::runtime_error(error);
            }
            else
                argument.erase(0, 2);

            // Check if option has prefix no-
            bool enable = true;
            if (argument[0] == 'n' && argument[1] == 'o' && argument[2] == '-')
            {
                enable = false;
                argument.erase(0, 3);
            }

            if (command_line_options.find(argument) == command_line_options.end())
            {
                std::string error = argument + " is an illegal command line option.";
                throw std::runtime_error(error);
            }
            else
                command_line_options.at(argument).first = enable;
        }
    }

    return false;
}


void print_command_line_options(
        const std::map<std::string, std::pair<bool, std::string>>& command_line_options)
{
    Status::print_message("Solver settings:");
    for (const auto& option : command_line_options)
    {
        std::ostringstream ss;
        ss << std::left << std::setw(20) << (option.first);
        ss << " = " << std::boolalpha << option.second.first << std::endl;
        Status::print_message(ss);
    }
}



void solve_radiation(int argc, char** argv)
{
    Status::print_message("###### Starting RTE+RRTMGP solver ######");

    ////// FLOW CONTROL SWITCHES //////
    // Parse the command line options.
    std::map<std::string, std::pair<bool, std::string>> command_line_options {
        {"shortwave"        , { true,  "Enable computation of shortwave radiation."  }},
        {"longwave"         , { false, "Enable computation of longwave radiation."   }},
        {"fluxes"           , { true,  "Enable computation of fluxes."               }},
        {"raytracing"       , { true,  "Use raytracing for flux computation."        }},
<<<<<<< HEAD
        {"cloud-optics"     , { false, "Enable cloud optics."                        }},
=======
        {"cloud-optics"     , { false, "Enable cloud optics (both liquid and ice)."  }},
>>>>>>> c3cd9fa9
        {"liq-cloud-optics" , { false, "liquid only cloud optics."                   }},
        {"ice-cloud-optics" , { false, "ice only cloud optics."                      }},
        {"cloud-mie"        , { false, "mie cloud droplet scattering."               }},
        {"aerosol-optics"   , { false, "Enable aerosol optics."                      }},
        {"output-optical"   , { false, "Enable output of optical properties."        }},
        {"output-bnd-fluxes", { false, "Enable output of band fluxes."               }},
        {"lu-albedo"        , { false, "Compute spectral albedo from land use map"   }},
        {"image"            , { true,  "Compute XYZ values to generate RGB images"   }},
        {"broadband"        , { false, "Compute broadband radiances"                 }},
        {"profiling"        , { false, "Perform additional profiling run."           }},
        {"delta-cloud"      , { false, "delta-scaling of cloud optical properties"   }},
        {"delta-aerosol"    , { false, "delta-scaling of aerosol optical properties" }},
        {"cloud-cam"        , { false, "accumulate cloud water & ice paths for each camera pixel" }}};
    int photons_per_pixel = 1;

    if (parse_command_line_options(command_line_options, photons_per_pixel, argc, argv))
        return;


    const bool switch_shortwave         = command_line_options.at("shortwave"        ).first;
    const bool switch_longwave          = command_line_options.at("longwave"         ).first;
    const bool switch_fluxes            = command_line_options.at("fluxes"           ).first;
    bool switch_cloud_optics            = command_line_options.at("cloud-optics"     ).first;
<<<<<<< HEAD
    bool switch_liq_cloud_optics        = command_line_options.at("liq-cloud-optics").first;
    bool switch_ice_cloud_optics        = command_line_options.at("ice-cloud-optics").first;
=======
    bool switch_liq_cloud_optics        = command_line_options.at("liq-cloud-optics" ).first;
    bool switch_ice_cloud_optics        = command_line_options.at("ice-cloud-optics" ).first;
>>>>>>> c3cd9fa9
    const bool switch_cloud_mie         = command_line_options.at("cloud-mie"        ).first;
    const bool switch_aerosol_optics    = command_line_options.at("aerosol-optics"   ).first;
    const bool switch_output_optical    = command_line_options.at("output-optical"   ).first;
    const bool switch_output_bnd_fluxes = command_line_options.at("output-bnd-fluxes").first;
    const bool switch_lu_albedo         = command_line_options.at("lu-albedo"        ).first;
    const bool switch_image             = command_line_options.at("image"            ).first;
    const bool switch_broadband         = command_line_options.at("broadband"        ).first;
    const bool switch_profiling         = command_line_options.at("profiling"        ).first;
    const bool switch_delta_cloud       = command_line_options.at("delta-cloud"      ).first;
    const bool switch_delta_aerosol     = command_line_options.at("delta-aerosol"    ).first;
    const bool switch_cloud_cam         = command_line_options.at("cloud-cam"        ).first;
    const bool switch_raytracing        = command_line_options.at("raytracing"       ).first;

    if (switch_longwave)
    {
        std::string error = "No longwave radiation implemented in the ray tracer";
        throw std::runtime_error(error);
    }

    if (switch_cloud_optics)
    {
        switch_liq_cloud_optics = true;
        switch_ice_cloud_optics = true;
    }
    if (switch_liq_cloud_optics || switch_ice_cloud_optics)
    {
        switch_cloud_optics = true;
    }

<<<<<<< HEAD
=======
    if (switch_cloud_mie && switch_ice_cloud_optics)
    {
        std::string error = "Thou shall not use mie tables as long as ice optics are enabled";
        throw std::runtime_error(error);
    }

>>>>>>> c3cd9fa9
    // Print the options to the screen.
    print_command_line_options(command_line_options);

    Status::print_message("Using "+ std::to_string(photons_per_pixel) + " ray(s) per pixel");

    ////// READ THE ATMOSPHERIC DATA //////
    Status::print_message("Reading atmospheric input data from NetCDF.");

    Netcdf_file input_nc("rte_rrtmgp_input.nc", Netcdf_mode::Read);

    const int n_col_x = input_nc.get_dimension_size("x");
    const int n_col_y = input_nc.get_dimension_size("y");
    const int n_col = n_col_x * n_col_y;
    const int n_lay = input_nc.get_dimension_size("lay");
    const int n_lev = input_nc.get_dimension_size("lev");
    const int n_z = input_nc.get_dimension_size("z");

    // Read the x,y,z dimensions if raytracing is enabled
    Array<Float,1> grid_x(input_nc.get_variable<Float>("x", {n_col_x}), {n_col_x});
    Array<Float,1> grid_y(input_nc.get_variable<Float>("y", {n_col_y}), {n_col_y});
    Array<Float,1> grid_z(input_nc.get_variable<Float>("z", {n_z}), {n_z});
    Array<Float,1> z_lev(input_nc.get_variable<Float>("z_lev", {n_lev}), {n_lev});

    const Vector<int> grid_cells = {n_col_x, n_col_y, n_z};
    const Vector<Float> grid_d = {grid_x({2}) - grid_x({1}), grid_y({2}) - grid_y({1}), grid_z({2}) - grid_z({1})};
    const Vector<int> kn_grid = {input_nc.get_variable<int>("ngrid_x"),
                                 input_nc.get_variable<int>("ngrid_y"),
                                 input_nc.get_variable<int>("ngrid_z")};

    // Reading camera data
    Netcdf_group cam_in = input_nc.get_group("camera-settings");
    Camera camera;
    camera.fov    = cam_in.get_variable<Float>("fov");
    camera.cam_type = int(cam_in.get_variable<Float>("cam_type"));
    camera.position = {cam_in.get_variable<Float>("px"),
                       cam_in.get_variable<Float>("py"),
                       cam_in.get_variable<Float>("pz")};

    camera.nx  = int(cam_in.get_variable<Float>("nx"));
    camera.ny  = int(cam_in.get_variable<Float>("ny"));
    camera.npix = Int(camera.nx * camera.ny);

    camera.setup_rotation_matrix(cam_in.get_variable<Float>("yaw"),
                                 cam_in.get_variable<Float>("pitch"),
                                 cam_in.get_variable<Float>("roll"));
    camera.setup_normal_camera(camera);

    // Read the atmospheric fields.
    Array<Float,2> p_lay(input_nc.get_variable<Float>("p_lay", {n_lay, n_col_y, n_col_x}), {n_col, n_lay});
    Array<Float,2> t_lay(input_nc.get_variable<Float>("t_lay", {n_lay, n_col_y, n_col_x}), {n_col, n_lay});
    Array<Float,2> p_lev(input_nc.get_variable<Float>("p_lev", {n_lev, n_col_y, n_col_x}), {n_col, n_lev});
    Array<Float,2> t_lev(input_nc.get_variable<Float>("t_lev", {n_lev, n_col_y, n_col_x}), {n_col, n_lev});

    // read land use map if present, used for choosing between spectral and lambertian reflection and for spectral albedo
    // 0: water, 1: "grass", 2: "soil", 3: "concrete". Interpolating between 1 and 2 is currently possible
    Array<Float,1> land_use_map({n_col});
    if (input_nc.variable_exists("land_use_map") && switch_lu_albedo)
    {
        land_use_map = std::move(input_nc.get_variable<Float>("land_use_map", {n_col_y, n_col_x}));
    }
    else
    {
        // default to grass with some soil
        land_use_map.fill(Float(1.3));
    }

    // Fetch the col_dry in case present.
    Array<Float,2> col_dry;
    if (input_nc.variable_exists("col_dry"))
    {
        col_dry.set_dims({n_col, n_lay});
        col_dry = std::move(input_nc.get_variable<Float>("col_dry", {n_lay, n_col_y, n_col_x}));
    }

    // Create container for the gas concentrations and read gases.
    Gas_concs gas_concs;

    read_and_set_vmr("h2o", n_col_x, n_col_y, n_lay, input_nc, gas_concs);
    read_and_set_vmr("co2", n_col_x, n_col_y, n_lay, input_nc, gas_concs);
    read_and_set_vmr("o3" , n_col_x, n_col_y, n_lay, input_nc, gas_concs);
    read_and_set_vmr("n2o", n_col_x, n_col_y, n_lay, input_nc, gas_concs);
    read_and_set_vmr("co" , n_col_x, n_col_y, n_lay, input_nc, gas_concs);
    read_and_set_vmr("ch4", n_col_x, n_col_y, n_lay, input_nc, gas_concs);
    read_and_set_vmr("o2" , n_col_x, n_col_y, n_lay, input_nc, gas_concs);
    read_and_set_vmr("n2" , n_col_x, n_col_y, n_lay, input_nc, gas_concs);

    read_and_set_vmr("ccl4"   , n_col_x, n_col_y, n_lay, input_nc, gas_concs);
    read_and_set_vmr("cfc11"  , n_col_x, n_col_y, n_lay, input_nc, gas_concs);
    read_and_set_vmr("cfc12"  , n_col_x, n_col_y, n_lay, input_nc, gas_concs);
    read_and_set_vmr("cfc22"  , n_col_x, n_col_y, n_lay, input_nc, gas_concs);
    read_and_set_vmr("hfc143a", n_col_x, n_col_y, n_lay, input_nc, gas_concs);
    read_and_set_vmr("hfc125" , n_col_x, n_col_y, n_lay, input_nc, gas_concs);
    read_and_set_vmr("hfc23"  , n_col_x, n_col_y, n_lay, input_nc, gas_concs);
    read_and_set_vmr("hfc32"  , n_col_x, n_col_y, n_lay, input_nc, gas_concs);
    read_and_set_vmr("hfc134a", n_col_x, n_col_y, n_lay, input_nc, gas_concs);
    read_and_set_vmr("cf4"    , n_col_x, n_col_y, n_lay, input_nc, gas_concs);
    read_and_set_vmr("no2"    , n_col_x, n_col_y, n_lay, input_nc, gas_concs);

    Array<Float,2> lwp;
    Array<Float,2> iwp;
    Array<Float,2> rel;
    Array<Float,2> dei;

    if (switch_cloud_optics || switch_cloud_cam)
    {
        if (switch_liq_cloud_optics)
        {
            lwp.set_dims({n_col, n_lay});
            lwp = std::move(input_nc.get_variable<Float>("lwp", {n_lay, n_col_y, n_col_x}));

            rel.set_dims({n_col, n_lay});
            rel = std::move(input_nc.get_variable<Float>("rel", {n_lay, n_col_y, n_col_x}));
        }

<<<<<<< HEAD
        if (switch_ice_cloud_optics)
=======
        if(switch_ice_cloud_optics)
>>>>>>> c3cd9fa9
        {
            iwp.set_dims({n_col, n_lay});
            iwp = std::move(input_nc.get_variable<Float>("iwp", {n_lay, n_col_y, n_col_x}));

            dei.set_dims({n_col, n_lay});
            dei = std::move(input_nc.get_variable<Float>("dei", {n_lay, n_col_y, n_col_x}));
        }
    }
    else
    {
        rel.set_dims({n_col, n_lay});
        rel.fill(Float(0.));
    }

    Array<Float,2> rh;
    Aerosol_concs aerosol_concs;

    if (switch_aerosol_optics)
    {
        rh.set_dims({n_col, n_lay});
        rh = std::move(input_nc.get_variable<Float>("rh", {n_lay, n_col_y, n_col_x}));

        read_and_set_aer("aermr01", n_col_x, n_col_y, n_lay, input_nc, aerosol_concs);
        read_and_set_aer("aermr02", n_col_x, n_col_y, n_lay, input_nc, aerosol_concs);
        read_and_set_aer("aermr03", n_col_x, n_col_y, n_lay, input_nc, aerosol_concs);
        read_and_set_aer("aermr04", n_col_x, n_col_y, n_lay, input_nc, aerosol_concs);
        read_and_set_aer("aermr05", n_col_x, n_col_y, n_lay, input_nc, aerosol_concs);
        read_and_set_aer("aermr06", n_col_x, n_col_y, n_lay, input_nc, aerosol_concs);
        read_and_set_aer("aermr07", n_col_x, n_col_y, n_lay, input_nc, aerosol_concs);
        read_and_set_aer("aermr08", n_col_x, n_col_y, n_lay, input_nc, aerosol_concs);
        read_and_set_aer("aermr09", n_col_x, n_col_y, n_lay, input_nc, aerosol_concs);
        read_and_set_aer("aermr10", n_col_x, n_col_y, n_lay, input_nc, aerosol_concs);
        read_and_set_aer("aermr11", n_col_x, n_col_y, n_lay, input_nc, aerosol_concs);
    }



    ////// CREATE THE OUTPUT FILE //////
    // Create the general dimensions and arrays.
    Status::print_message("Preparing NetCDF output file.");

    Netcdf_file output_nc("rte_rrtmgp_output.nc", Netcdf_mode::Create);
    output_nc.add_dimension("x", camera.nx);
    output_nc.add_dimension("y", camera.ny);
    output_nc.add_dimension("pair", 2);

    int ngpts = 0;
    int nbnds = 0;
    if (switch_longwave)
    {
        Netcdf_file coef_nc_lw("coefficients_lw.nc", Netcdf_mode::Read);
        nbnds = std::max(coef_nc_lw.get_dimension_size("bnd"), nbnds);
        ngpts = std::max(coef_nc_lw.get_dimension_size("gpt"), ngpts);
    }
    if (switch_shortwave)
    {
        Netcdf_file coef_nc_sw("coefficients_sw.nc", Netcdf_mode::Read);
        nbnds = std::max(coef_nc_sw.get_dimension_size("bnd"), nbnds);
        ngpts = std::max(coef_nc_sw.get_dimension_size("gpt"), ngpts);
    }
    configure_memory_pool(n_lay, n_col, 1024, ngpts, nbnds);


/*    ////// RUN THE LONGWAVE SOLVER //////
    if (switch_longwave)
    {
        // Initialize the solver.
        Status::print_message("Initializing the longwave solver.");

        Gas_concs_gpu gas_concs_gpu(gas_concs);

        Radiation_solver_longwave rad_lw(gas_concs_gpu, "coefficients_lw.nc", "cloud_coefficients_lw.nc");

        // Read the boundary conditions.
        const int n_bnd_lw = rad_lw.get_n_bnd_gpu();
        const int n_gpt_lw = rad_lw.get_n_gpt_gpu();

        Array<Float,2> emis_sfc(input_nc.get_variable<Float>("emis_sfc", {n_col_y, n_col_x, n_bnd_lw}), {n_bnd_lw, n_col});
        Array<Float,1> t_sfc(input_nc.get_variable<Float>("t_sfc", {n_col_y, n_col_x}), {n_col});

        // Create output arrays.
        Array_gpu<Float,3> lw_tau;
        Array_gpu<Float,3> lay_source;
        Array_gpu<Float,3> lev_source_inc;
        Array_gpu<Float,3> lev_source_dec;
        Array_gpu<Float,2> sfc_source;

        if (switch_output_optical)
        {
            lw_tau        .set_dims({n_col, n_lay, n_gpt_lw});
            lay_source    .set_dims({n_col, n_lay, n_gpt_lw});
            lev_source_inc.set_dims({n_col, n_lay, n_gpt_lw});
            lev_source_dec.set_dims({n_col, n_lay, n_gpt_lw});
            sfc_source    .set_dims({n_col, n_gpt_lw});
        }

        Array_gpu<Float,2> lw_flux_up;
        Array_gpu<Float,2> lw_flux_dn;
        Array_gpu<Float,2> lw_flux_net;

        if (switch_fluxes)
        {
            lw_flux_up .set_dims({n_col, n_lev});
            lw_flux_dn .set_dims({n_col, n_lev});
            lw_flux_net.set_dims({n_col, n_lev});
        }

        Array_gpu<Float,3> lw_bnd_flux_up;
        Array_gpu<Float,3> lw_bnd_flux_dn;
        Array_gpu<Float,3> lw_bnd_flux_net;

        if (switch_output_bnd_fluxes)
        {
            lw_bnd_flux_up .set_dims({n_col, n_lev, n_bnd_lw});
            lw_bnd_flux_dn .set_dims({n_col, n_lev, n_bnd_lw});
            lw_bnd_flux_net.set_dims({n_col, n_lev, n_bnd_lw});
        }


        // Solve the radiation.

        Status::print_message("Solving the longwave radiation.");

        auto run_solver = [&]()
        {
            Array_gpu<Float,2> p_lay_gpu(p_lay);
            Array_gpu<Float,2> p_lev_gpu(p_lev);
            Array_gpu<Float,2> t_lay_gpu(t_lay);
            Array_gpu<Float,2> t_lev_gpu(t_lev);
            Array_gpu<Float,2> col_dry_gpu(col_dry);
            Array_gpu<Float,1> t_sfc_gpu(t_sfc);
            Array_gpu<Float,2> emis_sfc_gpu(emis_sfc);
            Array_gpu<Float,2> lwp_gpu(lwp);
            Array_gpu<Float,2> iwp_gpu(iwp);
            Array_gpu<Float,2> rel_gpu(rel);
            Array_gpu<Float,2> dei_gpu(dei);

            cudaDeviceSynchronize();
            cudaEvent_t start;
            cudaEvent_t stop;
            cudaEventCreate(&start);
            cudaEventCreate(&stop);

            cudaEventRecord(start, 0);

            rad_lw.solve_gpu(
                    switch_fluxes,
                    switch_cloud_optics,
                    switch_output_optical,
                    switch_output_bnd_fluxes,
                    gas_concs_gpu,
                    p_lay_gpu, p_lev_gpu,
                    t_lay_gpu, t_lev_gpu,
                    col_dry_gpu,
                    t_sfc_gpu, emis_sfc_gpu,
                    lwp_gpu, iwp_gpu,
                    rel_gpu, dei_gpu,
                    lw_tau, lay_source, lev_source_inc, lev_source_dec, sfc_source,
                    lw_flux_up, lw_flux_dn, lw_flux_net,
                    lw_bnd_flux_up, lw_bnd_flux_dn, lw_bnd_flux_net);

            cudaEventRecord(stop, 0);
            cudaEventSynchronize(stop);
            float duration = 0.f;
            cudaEventElapsedTime(&duration, start, stop);

            cudaEventDestroy(start);
            cudaEventDestroy(stop);

            Status::print_message("Duration longwave solver: " + std::to_string(duration) + " (ms)");
        };

        // Tuning step;
        run_solver();

        // Profiling step;
        cudaProfilerStart();
        run_solver();
        cudaProfilerStop();

        constexpr int n_measures=10;
        for (int n=0; n<n_measures; ++n)
            run_solver();


        //// Store the output.
        Status::print_message("Storing the longwave output.");
        Array<Float,3> lw_tau_cpu(lw_tau);
        Array<Float,3> lay_source_cpu(lay_source);
        Array<Float,2> sfc_source_cpu(sfc_source);
        Array<Float,3> lev_source_inc_cpu(lev_source_inc);
        Array<Float,3> lev_source_dec_cpu(lev_source_dec);
        Array<Float,2> lw_flux_up_cpu(lw_flux_up);
        Array<Float,2> lw_flux_dn_cpu(lw_flux_dn);
        Array<Float,2> lw_flux_net_cpu(lw_flux_net);
        Array<Float,3> lw_bnd_flux_up_cpu(lw_bnd_flux_up);
        Array<Float,3> lw_bnd_flux_dn_cpu(lw_bnd_flux_dn);
        Array<Float,3> lw_bnd_flux_net_cpu(lw_bnd_flux_net);

        output_nc.add_dimension("gpt_lw", n_gpt_lw);
        output_nc.add_dimension("band_lw", n_bnd_lw);

        auto nc_lw_band_lims_wvn = output_nc.add_variable<Float>("lw_band_lims_wvn", {"band_lw", "pair"});
        nc_lw_band_lims_wvn.insert(rad_lw.get_band_lims_wavenumber_gpu().v(), {0, 0});

        if (switch_output_optical)
        {
            auto nc_lw_band_lims_gpt = output_nc.add_variable<int>("lw_band_lims_gpt", {"band_lw", "pair"});
            nc_lw_band_lims_gpt.insert(rad_lw.get_band_lims_gpoint_gpu().v(), {0, 0});

            auto nc_lw_tau = output_nc.add_variable<Float>("lw_tau", {"gpt_lw", "lay", "y", "x"});
            nc_lw_tau.insert(lw_tau_cpu.v(), {0, 0, 0, 0});

            auto nc_lay_source     = output_nc.add_variable<Float>("lay_source"    , {"gpt_lw", "lay", "y", "x"});
            auto nc_lev_source_inc = output_nc.add_variable<Float>("lev_source_inc", {"gpt_lw", "lay", "y", "x"});
            auto nc_lev_source_dec = output_nc.add_variable<Float>("lev_source_dec", {"gpt_lw", "lay", "y", "x"});

            auto nc_sfc_source = output_nc.add_variable<Float>("sfc_source", {"gpt_lw", "y", "x"});

            nc_lay_source.insert    (lay_source_cpu.v()    , {0, 0, 0, 0});
            nc_lev_source_inc.insert(lev_source_inc_cpu.v(), {0, 0, 0, 0});
            nc_lev_source_dec.insert(lev_source_dec_cpu.v(), {0, 0, 0, 0});

            nc_sfc_source.insert(sfc_source_cpu.v(), {0, 0, 0});
        }

        if (switch_fluxes)
        {
            auto nc_lw_flux_up  = output_nc.add_variable<Float>("lw_flux_up" , {"lev", "y", "x"});
            auto nc_lw_flux_dn  = output_nc.add_variable<Float>("lw_flux_dn" , {"lev", "y", "x"});
            auto nc_lw_flux_net = output_nc.add_variable<Float>("lw_flux_net", {"lev", "y", "x"});

            nc_lw_flux_up .insert(lw_flux_up_cpu .v(), {0, 0, 0});
            nc_lw_flux_dn .insert(lw_flux_dn_cpu .v(), {0, 0, 0});
            nc_lw_flux_net.insert(lw_flux_net_cpu.v(), {0, 0, 0});

            if (switch_output_bnd_fluxes)
            {
                auto nc_lw_bnd_flux_up  = output_nc.add_variable<Float>("lw_bnd_flux_up" , {"band_lw", "lev", "y", "x"});
                auto nc_lw_bnd_flux_dn  = output_nc.add_variable<Float>("lw_bnd_flux_dn" , {"band_lw", "lev", "y", "x"});
                auto nc_lw_bnd_flux_net = output_nc.add_variable<Float>("lw_bnd_flux_net", {"band_lw", "lev", "y", "x"});

                nc_lw_bnd_flux_up .insert(lw_bnd_flux_up_cpu.v(), {0, 0, 0, 0});
                nc_lw_bnd_flux_dn .insert(lw_bnd_flux_dn_cpu.v(), {0, 0, 0, 0});
                nc_lw_bnd_flux_net.insert(lw_bnd_flux_net_cpu.v(), {0, 0, 0, 0});
            }
        }
    }
*/

    ////// RUN THE SHORTWAVE SOLVER //////
    if (switch_shortwave)
    {
        // Initialize the solver.
        Status::print_message("Initializing the shortwave solver.");


        Gas_concs_gpu gas_concs_gpu(gas_concs);
        Radiation_solver_shortwave rad_sw(gas_concs_gpu, "coefficients_sw.nc", "cloud_coefficients_sw.nc","aerosol_optics.nc");

        // Read the boundary conditions.
        const int n_bnd_sw = rad_sw.get_n_bnd_gpu();
        const int n_gpt_sw = rad_sw.get_n_gpt_gpu();

        Array<Float,1> mu0(input_nc.get_variable<Float>("mu0", {n_col_y, n_col_x}), {n_col});
        Array<Float,1> azi(input_nc.get_variable<Float>("azi", {n_col_y, n_col_x}), {n_col});

        Array<Float,2> sfc_alb(input_nc.get_variable<Float>("sfc_alb_dir", {n_col_y, n_col_x, n_bnd_sw}), {n_bnd_sw, n_col});

        Array<Float,1> tsi_scaling({n_col});
        if (input_nc.variable_exists("tsi"))
        {
            Array<Float,1> tsi(input_nc.get_variable<Float>("tsi", {n_col_y, n_col_x}), {n_col});
            const Float tsi_ref = rad_sw.get_tsi_gpu();
            for (int icol=1; icol<=n_col; ++icol)
                tsi_scaling({icol}) = tsi({icol}) / tsi_ref;
        }
        else if (input_nc.variable_exists("tsi_scaling"))
        {
            Float tsi_scaling_in = input_nc.get_variable<Float>("tsi_scaling");
            for (int icol=1; icol<=n_col; ++icol)
                tsi_scaling({icol}) = tsi_scaling_in;
        }
        else
        {
            for (int icol=1; icol<=n_col; ++icol)
                tsi_scaling({icol}) = Float(1.);
        }

        Array_gpu<Float,3> XYZ;
        Array_gpu<Float,2> radiance;

        if (switch_broadband)
        {
            radiance.set_dims({camera.nx, camera.ny});
        }
        if (switch_image)
        {
            XYZ.set_dims({camera.nx, camera.ny, 3});
        }

        if (switch_cloud_mie)
            rad_sw.load_mie_tables("mie_lut_broadband.nc", "mie_lut_visualisation.nc", switch_broadband, switch_image);


        Array_gpu<Float,2> liwp_cam;
        Array_gpu<Float,2> tauc_cam;
        Array_gpu<Float,2> dist_cam;
        Array_gpu<Float,2> zen_cam;

        if (switch_cloud_cam)
        {
            liwp_cam.set_dims({camera.nx, camera.ny});
            tauc_cam.set_dims({camera.nx, camera.ny});
            dist_cam.set_dims({camera.nx, camera.ny});
            zen_cam.set_dims({camera.nx, camera.ny});
        }

        // Solve the radiation.
        Status::print_message("Solving the shortwave radiation.");

        auto run_solver_bb = [&](const bool tune_step)
        {
            Array_gpu<Float,2> p_lay_gpu(p_lay);
            Array_gpu<Float,2> p_lev_gpu(p_lev);
            Array_gpu<Float,2> t_lay_gpu(t_lay);
            Array_gpu<Float,2> t_lev_gpu(t_lev);
            Array_gpu<Float,1> z_lev_gpu(z_lev);
            Array_gpu<Float,2> col_dry_gpu(col_dry);
            Array_gpu<Float,2> sfc_alb_gpu(sfc_alb);
            Array_gpu<Float,1> tsi_scaling_gpu(tsi_scaling);
            Array_gpu<Float,1> mu0_gpu(mu0);
            Array_gpu<Float,1> azi_gpu(azi);
            Array_gpu<Float,2> lwp_gpu(lwp);
            Array_gpu<Float,2> iwp_gpu(iwp);
            Array_gpu<Float,2> rel_gpu(rel);
            Array_gpu<Float,2> dei_gpu(dei);

            Array_gpu<Float,2> rh_gpu(rh);
            Aerosol_concs_gpu aerosol_concs_gpu(aerosol_concs);

            Array_gpu<Float,1> land_use_map_gpu(land_use_map);

            cudaDeviceSynchronize();
            cudaEvent_t start;
            cudaEvent_t stop;
            cudaEventCreate(&start);
            cudaEventCreate(&stop);

            cudaEventRecord(start, 0);

            rad_sw.solve_gpu_bb(
                    switch_cloud_optics,
                    switch_cloud_mie,
                    switch_aerosol_optics,
                    switch_lu_albedo,
                    switch_delta_cloud,
                    switch_delta_aerosol,
                    switch_cloud_cam,
                    switch_raytracing,
                    grid_cells,
                    grid_d,
                    kn_grid,
                    photons_per_pixel,
                    gas_concs_gpu,
                    p_lay_gpu, p_lev_gpu,
                    t_lay_gpu, t_lev_gpu,
                    z_lev_gpu,
                    col_dry_gpu,
                    sfc_alb_gpu,
                    tsi_scaling_gpu,
                    mu0_gpu, azi_gpu,
                    lwp_gpu, iwp_gpu,
                    rel_gpu, dei_gpu,
                    land_use_map_gpu,
                    rh_gpu,
                    aerosol_concs,
                    camera,
                    radiance,
                    liwp_cam,
                    tauc_cam,
                    dist_cam,
                    zen_cam);

            cudaEventRecord(stop, 0);
            cudaEventSynchronize(stop);
            float duration = 0.f;
            cudaEventElapsedTime(&duration, start, stop);

            cudaEventDestroy(start);
            cudaEventDestroy(stop);

            Status::print_message("Duration shortwave solver (broadband version): " + std::to_string(duration) + " (ms)");
        };

        auto run_solver = [&](const bool tune_step)
        {
            Array_gpu<Float,2> p_lay_gpu(p_lay);
            Array_gpu<Float,2> p_lev_gpu(p_lev);
            Array_gpu<Float,2> t_lay_gpu(t_lay);
            Array_gpu<Float,2> t_lev_gpu(t_lev);
            Array_gpu<Float,1> z_lev_gpu(z_lev);
            Array_gpu<Float,2> col_dry_gpu(col_dry);
            Array_gpu<Float,2> sfc_alb_gpu(sfc_alb);
            Array_gpu<Float,1> tsi_scaling_gpu(tsi_scaling);
            Array_gpu<Float,1> mu0_gpu(mu0);
            Array_gpu<Float,1> azi_gpu(azi);
            Array_gpu<Float,2> lwp_gpu(lwp);
            Array_gpu<Float,2> iwp_gpu(iwp);
            Array_gpu<Float,2> rel_gpu(rel);
            Array_gpu<Float,2> dei_gpu(dei);

            Array_gpu<Float,2> rh_gpu(rh);
            Aerosol_concs_gpu aerosol_concs_gpu(aerosol_concs);

            Array_gpu<Float,1> land_use_map_gpu(land_use_map);

            cudaDeviceSynchronize();
            cudaEvent_t start;
            cudaEvent_t stop;
            cudaEventCreate(&start);
            cudaEventCreate(&stop);

            cudaEventRecord(start, 0);

            rad_sw.solve_gpu(
                    tune_step,
                    switch_cloud_optics,
                    switch_cloud_mie,
                    switch_aerosol_optics,
                    switch_lu_albedo,
                    switch_delta_cloud,
                    switch_delta_aerosol,
                    switch_cloud_cam,
                    switch_raytracing,
                    grid_cells,
                    grid_d,
                    kn_grid,
                    photons_per_pixel,
                    gas_concs_gpu,
                    p_lay_gpu, p_lev_gpu,
                    t_lay_gpu, t_lev_gpu,
                    z_lev_gpu,
                    col_dry_gpu,
                    sfc_alb_gpu,
                    tsi_scaling_gpu,
                    mu0_gpu, azi_gpu,
                    lwp_gpu, iwp_gpu,
                    rel_gpu, dei_gpu,
                    land_use_map_gpu,
                    rh_gpu,
                    aerosol_concs,
                    camera,
                    XYZ,
                    liwp_cam,
                    tauc_cam,
                    dist_cam,
                    zen_cam);

            cudaEventRecord(stop, 0);
            cudaEventSynchronize(stop);
            float duration = 0.f;
            cudaEventElapsedTime(&duration, start, stop);

            cudaEventDestroy(start);
            cudaEventDestroy(stop);

            Status::print_message("Duration shortwave solver (image version): " + std::to_string(duration) + " (ms)");
        };

        if (switch_broadband)
        {
           // Profiling step;
           run_solver_bb(false);

           if (switch_profiling)
           {
               cudaProfilerStart();
               run_solver_bb(false);
               cudaProfilerStop();
            }
        }
        if (switch_image)
        {
            // tune step
            run_solver(true);

            // actual solve
            run_solver(false);

            // Profiling step;
            if (switch_profiling)
            {
                cudaProfilerStart();
                run_solver(false);
                cudaProfilerStop();
            }
        }

        // Store the output.
        Status::print_message("Storing the shortwave output.");

        if (switch_raytracing)
        {
            output_nc.add_dimension("gpt_sw", n_gpt_sw);
            output_nc.add_dimension("band_sw", n_bnd_sw);

            auto nc_sw_band_lims_wvn = output_nc.add_variable<Float>("sw_band_lims_wvn", {"band_sw", "pair"});
            nc_sw_band_lims_wvn.insert(rad_sw.get_band_lims_wavenumber_gpu().v(), {0, 0});

            if (switch_broadband)
            {
                Array<Float,2> radiance_cpu(radiance);

                auto nc_var = output_nc.add_variable<Float>("radiance", {"y","x"});
                nc_var.insert(radiance_cpu.v(), {0, 0});
                nc_var.add_attribute("long_name", "shortwave radiance");
                nc_var.add_attribute("units", "W m-2 sr-1");
            }
            if (switch_image)
            {
                Array<Float,3> xyz_cpu(XYZ);
                output_nc.add_dimension("n",3);

                auto nc_xyz = output_nc.add_variable<Float>("XYZ", {"n","y","x"});
                nc_xyz.insert(xyz_cpu.v(), {0, 0, 0});

                nc_xyz.add_attribute("long_name", "X Y Z tristimulus values");
            }
        }

        if (switch_cloud_cam)
        {
            Array<Float,2> liwp_cam_cpu(liwp_cam);
            Array<Float,2> tauc_cam_cpu(tauc_cam);
            Array<Float,2> dist_cam_cpu(dist_cam);
            Array<Float,2> zen_cam_cpu(zen_cam);

            auto nc_var_liwp = output_nc.add_variable<Float>("liq_ice_wp_cam", {"y","x"});
            nc_var_liwp.insert(liwp_cam_cpu.v(), {0, 0});
            nc_var_liwp.add_attribute("long_name", "accumulated liquid+ice water path");

            auto nc_var_tauc = output_nc.add_variable<Float>("tau_cld_cam", {"y","x"});
            nc_var_tauc.insert(tauc_cam_cpu.v(), {0, 0});
            nc_var_tauc.add_attribute("long_name", "accumulated cloud optical depth (441-615nm band)");

            auto nc_var_dist = output_nc.add_variable<Float>("dist_cld_cam", {"y","x"});
            nc_var_dist.insert(dist_cam_cpu.v(), {0, 0});
            nc_var_dist.add_attribute("long_name", "distance to first cloudy cell");

            auto nc_var_csza = output_nc.add_variable<Float>("zen_cam", {"y","x"});
            nc_var_csza.insert(zen_cam_cpu.v(), {0, 0});
            nc_var_csza.add_attribute("long_name", "zenith angle of camera pixel");
        }

        auto nc_mu0 = output_nc.add_variable<Float>("sza");
        nc_mu0.insert(acos(mu0({1}))/M_PI * Float(180.), {0});

        auto nc_azi = output_nc.add_variable<Float>("azi");
        nc_azi.insert(azi({1})/M_PI * Float(180.), {0});

        // camera position and direction
        Netcdf_group output_cam = output_nc.add_group("camera-settings");

        std::string cam_vars[] = {"yaw","pitch","roll","px","py","pz"};
        for (auto &&cam_var : cam_vars)
        {
            auto nc_cam_out = output_cam.add_variable<Float>(cam_var);
            nc_cam_out.insert(cam_in.get_variable<Float>(cam_var), {0});
        }
    }

    Status::print_message("###### Finished RTE+RRTMGP solver ######");
}


int main(int argc, char** argv)
{
    try
    {
        solve_radiation(argc, argv);
    }

    // Catch any exceptions and return 1.
    catch (const std::exception& e)
    {
        std::string error = "EXCEPTION: " + std::string(e.what());
        Status::print_message(error);
        return 1;
    }
    catch (...)
    {
        Status::print_message("UNHANDLED EXCEPTION!");
        return 1;
    }

    // Return 0 in case of normal exit.
    return 0;
}<|MERGE_RESOLUTION|>--- conflicted
+++ resolved
@@ -226,11 +226,7 @@
         {"longwave"         , { false, "Enable computation of longwave radiation."   }},
         {"fluxes"           , { true,  "Enable computation of fluxes."               }},
         {"raytracing"       , { true,  "Use raytracing for flux computation."        }},
-<<<<<<< HEAD
-        {"cloud-optics"     , { false, "Enable cloud optics."                        }},
-=======
         {"cloud-optics"     , { false, "Enable cloud optics (both liquid and ice)."  }},
->>>>>>> c3cd9fa9
         {"liq-cloud-optics" , { false, "liquid only cloud optics."                   }},
         {"ice-cloud-optics" , { false, "ice only cloud optics."                      }},
         {"cloud-mie"        , { false, "mie cloud droplet scattering."               }},
@@ -254,13 +250,8 @@
     const bool switch_longwave          = command_line_options.at("longwave"         ).first;
     const bool switch_fluxes            = command_line_options.at("fluxes"           ).first;
     bool switch_cloud_optics            = command_line_options.at("cloud-optics"     ).first;
-<<<<<<< HEAD
-    bool switch_liq_cloud_optics        = command_line_options.at("liq-cloud-optics").first;
-    bool switch_ice_cloud_optics        = command_line_options.at("ice-cloud-optics").first;
-=======
     bool switch_liq_cloud_optics        = command_line_options.at("liq-cloud-optics" ).first;
     bool switch_ice_cloud_optics        = command_line_options.at("ice-cloud-optics" ).first;
->>>>>>> c3cd9fa9
     const bool switch_cloud_mie         = command_line_options.at("cloud-mie"        ).first;
     const bool switch_aerosol_optics    = command_line_options.at("aerosol-optics"   ).first;
     const bool switch_output_optical    = command_line_options.at("output-optical"   ).first;
@@ -290,15 +281,12 @@
         switch_cloud_optics = true;
     }
 
-<<<<<<< HEAD
-=======
     if (switch_cloud_mie && switch_ice_cloud_optics)
     {
         std::string error = "Thou shall not use mie tables as long as ice optics are enabled";
         throw std::runtime_error(error);
     }
 
->>>>>>> c3cd9fa9
     // Print the options to the screen.
     print_command_line_options(command_line_options);
 
@@ -413,11 +401,7 @@
             rel = std::move(input_nc.get_variable<Float>("rel", {n_lay, n_col_y, n_col_x}));
         }
 
-<<<<<<< HEAD
         if (switch_ice_cloud_optics)
-=======
-        if(switch_ice_cloud_optics)
->>>>>>> c3cd9fa9
         {
             iwp.set_dims({n_col, n_lay});
             iwp = std::move(input_nc.get_variable<Float>("iwp", {n_lay, n_col_y, n_col_x}));
