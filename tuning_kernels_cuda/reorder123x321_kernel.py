--- conflicted
+++ resolved
@@ -47,21 +47,14 @@
     tune_params['block_size_x'] = [2**i for i in range(0, 11)]
     tune_params['block_size_y'] = [2**i for i in range(0, 11)]
     tune_params['block_size_z'] = [2**i for i in range(0, 7)]
-<<<<<<< HEAD
-=======
 
     answer = len(args)*[None]
     answer[-1] = ref
->>>>>>> 91bba835
 
     result, env = kt.tune_kernel(
             kernel_name, kernel_string, problem_size,
             args, tune_params, compiler_options=cp,
-<<<<<<< HEAD
             smem_args={"size": "block_size_x * block_size_y * block_size_z * {}".format(np.dtype(type_float).itemsize)})
-=======
-            answer=answer, atol=1e-14)
->>>>>>> 91bba835
 
     with open('timings_reorder123x321_kernel.json', 'w') as fp:
         json.dump(result, fp)
